--- conflicted
+++ resolved
@@ -398,12 +398,8 @@
         imports: Vec<ImportStatement>,
         circuits: IndexMap<Identifier, Circuit>,
         functions: IndexMap<Identifier, Function>,
-<<<<<<< HEAD
         global_consts: IndexMap<String, DefinitionStatement>,
-    ) -> Result<Program, CanonicalizeError> {
-=======
     ) -> Result<Program, ReducerError> {
->>>>>>> 35619c99
         Ok(Program {
             name: program.name.clone(),
             expected_input,
