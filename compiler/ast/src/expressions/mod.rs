// Copyright (C) 2019-2022 Aleo Systems Inc.
// This file is part of the Leo library.

// The Leo library is free software: you can redistribute it and/or modify
// it under the terms of the GNU General Public License as published by
// the Free Software Foundation, either version 3 of the License, or
// (at your option) any later version.

// The Leo library is distributed in the hope that it will be useful,
// but WITHOUT ANY WARRANTY; without even the implied warranty of
// MERCHANTABILITY or FITNESS FOR A PARTICULAR PURPOSE. See the
// GNU General Public License for more details.

// You should have received a copy of the GNU General Public License
// along with the Leo library. If not, see <https://www.gnu.org/licenses/>.

use crate::{Identifier, IntegerType, Node};
use leo_span::Span;

use serde::{Deserialize, Serialize};
use std::fmt;

mod access;
pub use access::*;

mod binary;
pub use binary::*;

mod call;
pub use call::*;

mod circuit_init;
pub use circuit_init::*;

mod err;
pub use err::*;

mod ternary;
pub use ternary::*;

mod tuple_init;
pub use tuple_init::*;

mod unary;
pub use unary::*;

mod literal;
pub use literal::*;

/// Expression that evaluates to a value.
#[derive(Debug, Clone, PartialEq, Eq, Serialize, Deserialize)]
pub enum Expression {
    /// A circuit access expression, e.g., `Foo.bar`.
    Access(AccessExpression),
<<<<<<< HEAD
=======
    /// An identifier expression.
    Identifier(Identifier),
    /// A literal expression.
    Literal(Literal),
>>>>>>> 1c88ea93
    /// A binary expression, e.g., `42 + 24`.
    Binary(BinaryExpression),
    /// A call expression, e.g., `my_fun(args)`.
    Call(CallExpression),
    /// An expression constructing a circuit like `Foo { bar: 42, baz }`.
    Circuit(CircuitExpression),
    /// An expression of type "error".
    /// Will result in a compile error eventually.
    Err(ErrExpression),
    /// An identifier.
    Identifier(Identifier),
    /// A literal expression.
    Literal(LiteralExpression),
    /// A ternary conditional expression `cond ? if_expr : else_expr`.
    Ternary(TernaryExpression),
    /// A tuple expression e.g., `(foo, 42, true)`.
    Tuple(TupleExpression),
    /// An unary expression.
    Unary(UnaryExpression),
}

impl Node for Expression {
    fn span(&self) -> Span {
        use Expression::*;
        match self {
            Access(n) => n.span(),
            Binary(n) => n.span(),
            Call(n) => n.span(),
            Circuit(n) => n.span(),
            Err(n) => n.span(),
            Identifier(n) => n.span(),
            Literal(n) => n.span(),
            Ternary(n) => n.span(),
            Tuple(n) => n.span(),
            Unary(n) => n.span(),
        }
    }

    fn set_span(&mut self, span: Span) {
        use Expression::*;
        match self {
            Access(n) => n.set_span(span),
            Binary(n) => n.set_span(span),
            Call(n) => n.set_span(span),
            Circuit(n) => n.set_span(span),
            Identifier(n) => n.set_span(span),
            Literal(n) => n.set_span(span),
            Err(n) => n.set_span(span),
            Ternary(n) => n.set_span(span),
            Tuple(n) => n.set_span(span),
            Unary(n) => n.set_span(span),
        }
    }
}

impl fmt::Display for Expression {
    fn fmt(&self, f: &mut fmt::Formatter) -> fmt::Result {
        use Expression::*;
        match &self {
            Access(n) => n.fmt(f),
            Binary(n) => n.fmt(f),
            Call(n) => n.fmt(f),
            Circuit(n) => n.fmt(f),
            Err(n) => n.fmt(f),
            Identifier(n) => n.fmt(f),
            Literal(n) => n.fmt(f),
            Ternary(n) => n.fmt(f),
            Tuple(n) => n.fmt(f),
            Unary(n) => n.fmt(f),
        }
    }
}<|MERGE_RESOLUTION|>--- conflicted
+++ resolved
@@ -52,13 +52,6 @@
 pub enum Expression {
     /// A circuit access expression, e.g., `Foo.bar`.
     Access(AccessExpression),
-<<<<<<< HEAD
-=======
-    /// An identifier expression.
-    Identifier(Identifier),
-    /// A literal expression.
-    Literal(Literal),
->>>>>>> 1c88ea93
     /// A binary expression, e.g., `42 + 24`.
     Binary(BinaryExpression),
     /// A call expression, e.g., `my_fun(args)`.
@@ -71,7 +64,7 @@
     /// An identifier.
     Identifier(Identifier),
     /// A literal expression.
-    Literal(LiteralExpression),
+    Literal(Literal),
     /// A ternary conditional expression `cond ? if_expr : else_expr`.
     Ternary(TernaryExpression),
     /// A tuple expression e.g., `(foo, 42, true)`.
