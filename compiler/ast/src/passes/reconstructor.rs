--- conflicted
+++ resolved
@@ -39,17 +39,6 @@
         }
     }
 
-<<<<<<< HEAD
-=======
-    fn reconstruct_identifier(&mut self, input: Identifier) -> (Expression, Self::AdditionalOutput) {
-        (Expression::Identifier(input), Default::default())
-    }
-
-    fn reconstruct_literal(&mut self, input: Literal) -> (Expression, Self::AdditionalOutput) {
-        (Expression::Literal(input), Default::default())
-    }
-
->>>>>>> 1c88ea93
     fn reconstruct_access(&mut self, input: AccessExpression) -> (Expression, Self::AdditionalOutput) {
         (
             Expression::Access(match input {
@@ -120,7 +109,7 @@
         (Expression::Identifier(input), Default::default())
     }
 
-    fn reconstruct_literal(&mut self, input: LiteralExpression) -> (Expression, Self::AdditionalOutput) {
+    fn reconstruct_literal(&mut self, input: Literal) -> (Expression, Self::AdditionalOutput) {
         (Expression::Literal(input), Default::default())
     }
 
