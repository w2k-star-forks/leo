[package]
name = "leo-parser"
version = "1.5.3"
authors = [ "The Aleo Team <hello@aleo.org>" ]
description = "Leo parser"
homepage = "https://aleo.org"
repository = "https://github.com/AleoHQ/leo"
keywords = [
  "aleo",
  "cryptography",
  "leo",
  "programming-language",
  "zero-knowledge"
]
categories = [ "cryptography::cryptocurrencies", "web-programming" ]
include = [ "Cargo.toml", "src", "README.md", "LICENSE.md" ]
license = "GPL-3.0"
edition = "2021"
rust-version = "1.56"

[dependencies.leo-ast]
path = "../ast"
version = "1.5.3"

[dependencies.leo-errors]
path = "../../errors"
version = "1.5.3"

[dependencies.leo-span]
path = "../span"
version = "1.5.3"

[dependencies.snarkvm-console]
git = "https://github.com/AleoHQ/snarkVM.git"
<<<<<<< HEAD
rev = "62de4cf"
=======
rev = "4576d44"
>>>>>>> d216cc17
features = ["account", "network"]

[dependencies.clap]
version = "3.2"
features = ["derive"]

[dependencies.indexmap]
version = "1.9"

[dependencies.lazy_static]
version = "1.3.0"

[dependencies.serde]
version = "1.0"
features = [ "derive" ]

[dependencies.smallvec]
version = "1.8"

[dependencies.tracing]
version = "0.1"

[dev-dependencies.leo-test-framework]
path = "../../tests/test-framework"
version = "1.4.0"

[dev-dependencies.serde_json]
version = "1.0"
features = [ "preserve_order" ]

[dev-dependencies.serde_yaml]
version = "0.8"

[features]
default = [ ]
ci_skip = [ ]<|MERGE_RESOLUTION|>--- conflicted
+++ resolved
@@ -32,11 +32,7 @@
 
 [dependencies.snarkvm-console]
 git = "https://github.com/AleoHQ/snarkVM.git"
-<<<<<<< HEAD
-rev = "62de4cf"
-=======
 rev = "4576d44"
->>>>>>> d216cc17
 features = ["account", "network"]
 
 [dependencies.clap]
