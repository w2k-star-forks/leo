--- conflicted
+++ resolved
@@ -29,8 +29,6 @@
 
 use leo_errors::Result;
 use leo_span::span::{BytePos, Pos, Span};
-use std::iter;
-
 use std::iter;
 
 /// Creates a new vector of spanned tokens from a given file path and source code text.
@@ -67,11 +65,7 @@
 mod tests {
     use super::*;
     use leo_span::{source_map::FileName, symbol::create_session_if_not_set_then};
-<<<<<<< HEAD
-    use std::fmt::Write as _;
-=======
     use std::fmt::Write;
->>>>>>> d59cff08
 
     #[test]
     fn test_tokenizer() {
@@ -154,11 +148,7 @@
             let tokens = tokenize(&sf.src, sf.start_pos).unwrap();
             let mut output = String::new();
             for SpannedToken { token, .. } in tokens.iter() {
-<<<<<<< HEAD
-                write!(output, "{} ", token).expect("failed to write to string");
-=======
                 write!(output, "{} ", token).expect("failed to write string");
->>>>>>> d59cff08
             }
 
             assert_eq!(
