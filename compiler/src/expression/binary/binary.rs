// Copyright (C) 2019-2021 Aleo Systems Inc.
// This file is part of the Leo library.

// The Leo library is free software: you can redistribute it and/or modify
// it under the terms of the GNU General Public License as published by
// the Free Software Foundation, either version 3 of the License, or
// (at your option) any later version.

// The Leo library is distributed in the hope that it will be useful,
// but WITHOUT ANY WARRANTY; without even the implied warranty of
// MERCHANTABILITY or FITNESS FOR A PARTICULAR PURPOSE. See the
// GNU General Public License for more details.

// You should have received a copy of the GNU General Public License
// along with the Leo library. If not, see <https://www.gnu.org/licenses/>.

//! Enforces a binary expression in a compiled Leo program.

<<<<<<< HEAD
use crate::{errors::ExpressionError, program::Program};
use leo_asg::Expression;
use snarkvm_ir::Value;
=======
use crate::{program::ConstrainedProgram, value::ConstrainedValue, GroupType};
use leo_asg::Expression;
use leo_errors::Result;
>>>>>>> 866066a8

impl<'a> Program<'a> {
    #[allow(clippy::too_many_arguments)]
    pub fn enforce_binary_expression(
        &mut self,
        left: &'a Expression<'a>,
        right: &'a Expression<'a>,
<<<<<<< HEAD
    ) -> Result<(Value, Value), ExpressionError> {
        let resolved_left = { self.enforce_expression(left)? };

        let resolved_right = { self.enforce_expression(right)? };
=======
    ) -> Result<ConstrainedValuePair<'a, F, G>> {
        let resolved_left = {
            let mut left_namespace = cs.ns(|| "left".to_string());
            self.enforce_expression(&mut left_namespace, left)?
        };

        let resolved_right = {
            let mut right_namespace = cs.ns(|| "right".to_string());
            self.enforce_expression(&mut right_namespace, right)?
        };
>>>>>>> 866066a8

        Ok((resolved_left, resolved_right))
    }
}<|MERGE_RESOLUTION|>--- conflicted
+++ resolved
@@ -16,15 +16,10 @@
 
 //! Enforces a binary expression in a compiled Leo program.
 
-<<<<<<< HEAD
-use crate::{errors::ExpressionError, program::Program};
-use leo_asg::Expression;
-use snarkvm_ir::Value;
-=======
-use crate::{program::ConstrainedProgram, value::ConstrainedValue, GroupType};
+use crate::program::Program;
 use leo_asg::Expression;
 use leo_errors::Result;
->>>>>>> 866066a8
+use snarkvm_ir::Value;
 
 impl<'a> Program<'a> {
     #[allow(clippy::too_many_arguments)]
@@ -32,23 +27,10 @@
         &mut self,
         left: &'a Expression<'a>,
         right: &'a Expression<'a>,
-<<<<<<< HEAD
-    ) -> Result<(Value, Value), ExpressionError> {
+    ) -> Result<(Value, Value)> {
         let resolved_left = { self.enforce_expression(left)? };
 
         let resolved_right = { self.enforce_expression(right)? };
-=======
-    ) -> Result<ConstrainedValuePair<'a, F, G>> {
-        let resolved_left = {
-            let mut left_namespace = cs.ns(|| "left".to_string());
-            self.enforce_expression(&mut left_namespace, left)?
-        };
-
-        let resolved_right = {
-            let mut right_namespace = cs.ns(|| "right".to_string());
-            self.enforce_expression(&mut right_namespace, right)?
-        };
->>>>>>> 866066a8
 
         Ok((resolved_left, resolved_right))
     }
