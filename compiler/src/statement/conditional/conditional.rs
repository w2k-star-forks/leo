--- conflicted
+++ resolved
@@ -17,16 +17,7 @@
 //! Methods to enforce constraints on statements in a compiled Leo program.
 
 use crate::{
-<<<<<<< HEAD
-    program::ConstrainedProgram,
-    value::ConstrainedValue,
-    GroupType,
-    IndicatorAndConstrainedValue,
-    StatementResult,
-=======
-    errors::StatementError, program::ConstrainedProgram, value::ConstrainedValue, GroupType,
-    IndicatorAndConstrainedValue, StatementResult,
->>>>>>> 09b1fddd
+    program::ConstrainedProgram, value::ConstrainedValue, GroupType, IndicatorAndConstrainedValue, StatementResult,
 };
 use leo_asg::ConditionalStatement;
 use leo_errors::CompilerError;
