--- conflicted
+++ resolved
@@ -1,8 +1,4 @@
 function main() {
-<<<<<<< HEAD
     let s = "\u{2764}ello, World!";
-=======
-    let s = "Hello, World!";
-    s[..2] = "ab";
->>>>>>> c0a4f288
+    s[..2] = "he";
 }