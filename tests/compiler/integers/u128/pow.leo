--- conflicted
+++ resolved
@@ -1,10 +1,6 @@
 /*
 namespace: Compile
-<<<<<<< HEAD
-expectation: Fail
-=======
 expectation: Pass
->>>>>>> 1971dd0a
 
 # The exponent must be u8, u16, or u32
 */
