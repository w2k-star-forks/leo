--- conflicted
+++ resolved
@@ -16,14 +16,7 @@
             a:
               type: bool
               value: "true"
-<<<<<<< HEAD
     initial_ast: ab1a988bee5a6eee7b68cc1e48e999b9f78a3cfef218ddf2d4e518e4173ece07
-    imports_resolved_ast: ab1a988bee5a6eee7b68cc1e48e999b9f78a3cfef218ddf2d4e518e4173ece07
-    canonicalized_ast: ab1a988bee5a6eee7b68cc1e48e999b9f78a3cfef218ddf2d4e518e4173ece07
-    type_inferenced_ast: e65321d029a0d3336fd03110c062a69396b224bf4b18a0cfbf51eb023dc1d305
-=======
-    initial_ast: 9961e21337ff8eed0a27fff91fc442c2530a1bfaf80da6d497a93a371896b1f8
-    imports_resolved_ast: 763fdfbdda86ca59a4e8c18f0e9e7f87516725d886468a7bf5b5d37bfde140f8
-    canonicalized_ast: 763fdfbdda86ca59a4e8c18f0e9e7f87516725d886468a7bf5b5d37bfde140f8
-    type_inferenced_ast: 6acc95039938704a57b102cb2b3e61cde8375cc1e7595394b759dfc23a4fbedb
->>>>>>> a5f74195
+    imports_resolved_ast: 1867d18ea7866df36ad1c77f1f4511abec0079b966b671679ae94f7e27c561a1
+    canonicalized_ast: 1867d18ea7866df36ad1c77f1f4511abec0079b966b671679ae94f7e27c561a1
+    type_inferenced_ast: 15aedf9a4dd68c4bef1183e6d9b70eefd0ff6fc859b3c853d5697e4a43894f22