---
namespace: Compile
expectation: Pass
outputs:
  - circuit:
      num_public_variables: 0
      num_private_variables: 2
      num_constraints: 2
      at: 401937c524c61a28b4fab76d7a1f85bb628850012af62362a0922610372faf92
      bt: cdf9a9cee4f2edf55111a95ae60bde9801080f6bde638a5c79273a39a2f9f7f5
      ct: 643d5437104296e21d906ecb15b2c96ad278f20cfc4af53b12bb6069bd853726
    ir:
      - "decl f0: <0>"
      - "  store &v1, ((v0), (), (), ())"
      - "  store &v3, [[false, false], [false, false]]"
      - "  store &v4, false"
      - "  eq &v5, v2, false"
      - "  retn v5"
      - ""
    output:
      - input_file: input/dummy.in
        output:
          registers:
            r0:
              type: bool
              value: "true"
<<<<<<< HEAD
    initial_ast: 55e1f461339af356c8d7852ec55c8e995e0c67cf56d428e4da2602e8841a8771
    imports_resolved_ast: 55e1f461339af356c8d7852ec55c8e995e0c67cf56d428e4da2602e8841a8771
    canonicalized_ast: d5e0f263c718557281a102ad85ebcc621ed0e6fd5a663cab6026a1a359a372b0
    type_inferenced_ast: 839658f210a56f685e3bf05ac19912dc3179db24db3ac85294be5d65cf9548a8
=======
    initial_ast: 60d0b81c9f3631aca3c9607df74cfb8e4dbc0d387836398dea86f016fa4210fd
    imports_resolved_ast: 6e9dfcccc07d698f3b825fe6920bc25f8b97a8fa37b248948fb6d8308d197ff0
    canonicalized_ast: c2aaa302a5e85a3c369c4246cdfcf97c5644d0b2feb6ba164b63e2bba43959f7
    type_inferenced_ast: 7beb03c5d82bd7fa0bbe81a92d730e2f2e8689ed183848f0225638b9a39fe6ca
>>>>>>> 0e96bf8d
<|MERGE_RESOLUTION|>--- conflicted
+++ resolved
@@ -4,19 +4,11 @@
 outputs:
   - circuit:
       num_public_variables: 0
-      num_private_variables: 2
-      num_constraints: 2
-      at: 401937c524c61a28b4fab76d7a1f85bb628850012af62362a0922610372faf92
-      bt: cdf9a9cee4f2edf55111a95ae60bde9801080f6bde638a5c79273a39a2f9f7f5
-      ct: 643d5437104296e21d906ecb15b2c96ad278f20cfc4af53b12bb6069bd853726
-    ir:
-      - "decl f0: <0>"
-      - "  store &v1, ((v0), (), (), ())"
-      - "  store &v3, [[false, false], [false, false]]"
-      - "  store &v4, false"
-      - "  eq &v5, v2, false"
-      - "  retn v5"
-      - ""
+      num_private_variables: 1
+      num_constraints: 1
+      at: 042610d0fd1fe6d6ac112138f8755752f44c7d2a00f1b5960574d6da5cda393f
+      bt: e97756698880ab7555a959a5fb5c6b4e15bd64612aa677adbfe2d0bd91f0a83c
+      ct: cf1cbb66a638b4860a516671fb74850e6ccf787fe6c4c8d29e9c04efe880bd05
     output:
       - input_file: input/dummy.in
         output:
@@ -24,14 +16,7 @@
             r0:
               type: bool
               value: "true"
-<<<<<<< HEAD
-    initial_ast: 55e1f461339af356c8d7852ec55c8e995e0c67cf56d428e4da2602e8841a8771
-    imports_resolved_ast: 55e1f461339af356c8d7852ec55c8e995e0c67cf56d428e4da2602e8841a8771
-    canonicalized_ast: d5e0f263c718557281a102ad85ebcc621ed0e6fd5a663cab6026a1a359a372b0
-    type_inferenced_ast: 839658f210a56f685e3bf05ac19912dc3179db24db3ac85294be5d65cf9548a8
-=======
     initial_ast: 60d0b81c9f3631aca3c9607df74cfb8e4dbc0d387836398dea86f016fa4210fd
     imports_resolved_ast: 6e9dfcccc07d698f3b825fe6920bc25f8b97a8fa37b248948fb6d8308d197ff0
     canonicalized_ast: c2aaa302a5e85a3c369c4246cdfcf97c5644d0b2feb6ba164b63e2bba43959f7
-    type_inferenced_ast: 7beb03c5d82bd7fa0bbe81a92d730e2f2e8689ed183848f0225638b9a39fe6ca
->>>>>>> 0e96bf8d
+    type_inferenced_ast: 7beb03c5d82bd7fa0bbe81a92d730e2f2e8689ed183848f0225638b9a39fe6ca