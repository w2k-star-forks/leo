---
namespace: Compile
expectation: Pass
outputs:
  - circuit:
      num_public_variables: 0
      num_private_variables: 384
      num_constraints: 384
      at: 2361e9a198ac60a97875ac4121b5858bf29209d7b1b049d0dbe1a7580a3541c2
      bt: 8e5fff0f53fcb73a20f7b913bd6761b81a45be23b823285733e2664e2bb5c748
      ct: 2d5074926b7c2738f5549b6e9bc0c9c79439b691f55e18337bc1c5bce78395d0
    ir:
      - "decl f0: <0>"
      - "  store &v1, ((v0), (), (), ())"
      - "  store &v3, [[[0, 0], [0, 0], [0, 0]], [[0, 0], [0, 0], [0, 0]], [[0, 0], [0, 0], [0, 0]], [[0, 0], [0, 0], [0, 0]]]"
      - "  eq &v4, v2, [[[0, 0], [0, 0], [0, 0]], [[0, 0], [0, 0], [0, 0]], [[0, 0], [0, 0], [0, 0]], [[0, 0], [0, 0], [0, 0]]]"
      - "  retn v4"
      - ""
    output:
      - input_file: input/type_tuple_value_nested_4x3x2.in
        output:
          registers:
            x:
              type: bool
              value: "true"
<<<<<<< HEAD
    initial_ast: 99ebe9fa49da638541cbd98db77511ae7ab93a3ec9e6c0104c261e6500451223
    imports_resolved_ast: 99ebe9fa49da638541cbd98db77511ae7ab93a3ec9e6c0104c261e6500451223
    canonicalized_ast: 99ebe9fa49da638541cbd98db77511ae7ab93a3ec9e6c0104c261e6500451223
    type_inferenced_ast: 46b71337ebbd9728ca6ad5aaa4460531eb2a741580ed1fd0a13ce9e6120d11a5
=======
    initial_ast: f61370b311806223d351c6dd611a178362cf8ad6de976d7b0ed709b51fadbecb
    imports_resolved_ast: 807d9de7b230026104c0b79e1211028db73f43914e40e5f0d11f86b0cf43b35e
    canonicalized_ast: 807d9de7b230026104c0b79e1211028db73f43914e40e5f0d11f86b0cf43b35e
    type_inferenced_ast: 4a8c4abf672625e2e998c83c7b7247b01d338dc496481b9847973946d45d8f18
>>>>>>> 0e96bf8d
<|MERGE_RESOLUTION|>--- conflicted
+++ resolved
@@ -4,18 +4,11 @@
 outputs:
   - circuit:
       num_public_variables: 0
-      num_private_variables: 384
-      num_constraints: 384
-      at: 2361e9a198ac60a97875ac4121b5858bf29209d7b1b049d0dbe1a7580a3541c2
-      bt: 8e5fff0f53fcb73a20f7b913bd6761b81a45be23b823285733e2664e2bb5c748
-      ct: 2d5074926b7c2738f5549b6e9bc0c9c79439b691f55e18337bc1c5bce78395d0
-    ir:
-      - "decl f0: <0>"
-      - "  store &v1, ((v0), (), (), ())"
-      - "  store &v3, [[[0, 0], [0, 0], [0, 0]], [[0, 0], [0, 0], [0, 0]], [[0, 0], [0, 0], [0, 0]], [[0, 0], [0, 0], [0, 0]]]"
-      - "  eq &v4, v2, [[[0, 0], [0, 0], [0, 0]], [[0, 0], [0, 0], [0, 0]], [[0, 0], [0, 0], [0, 0]], [[0, 0], [0, 0], [0, 0]]]"
-      - "  retn v4"
-      - ""
+      num_private_variables: 383
+      num_constraints: 383
+      at: ec8cf3ea9e586d3c504b8b467b4404d213dd375aa2691f2b9a8670c879ffa24d
+      bt: 9b5ba17ea683af827718f9062b3102faa0be01b9f67022e2322db989bf90f057
+      ct: 6fe90b4e46834afeb215a4702281504d676eae391588e5b576f6e406f6ddd504
     output:
       - input_file: input/type_tuple_value_nested_4x3x2.in
         output:
@@ -23,14 +16,7 @@
             x:
               type: bool
               value: "true"
-<<<<<<< HEAD
-    initial_ast: 99ebe9fa49da638541cbd98db77511ae7ab93a3ec9e6c0104c261e6500451223
-    imports_resolved_ast: 99ebe9fa49da638541cbd98db77511ae7ab93a3ec9e6c0104c261e6500451223
-    canonicalized_ast: 99ebe9fa49da638541cbd98db77511ae7ab93a3ec9e6c0104c261e6500451223
-    type_inferenced_ast: 46b71337ebbd9728ca6ad5aaa4460531eb2a741580ed1fd0a13ce9e6120d11a5
-=======
     initial_ast: f61370b311806223d351c6dd611a178362cf8ad6de976d7b0ed709b51fadbecb
     imports_resolved_ast: 807d9de7b230026104c0b79e1211028db73f43914e40e5f0d11f86b0cf43b35e
     canonicalized_ast: 807d9de7b230026104c0b79e1211028db73f43914e40e5f0d11f86b0cf43b35e
-    type_inferenced_ast: 4a8c4abf672625e2e998c83c7b7247b01d338dc496481b9847973946d45d8f18
->>>>>>> 0e96bf8d
+    type_inferenced_ast: 4a8c4abf672625e2e998c83c7b7247b01d338dc496481b9847973946d45d8f18