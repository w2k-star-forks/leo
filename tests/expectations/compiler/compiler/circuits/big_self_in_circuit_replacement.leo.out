---
namespace: Compile
expectation: Pass
outputs:
  - circuit:
      num_public_variables: 0
      num_private_variables: 2
      num_constraints: 2
      at: 401937c524c61a28b4fab76d7a1f85bb628850012af62362a0922610372faf92
      bt: cdf9a9cee4f2edf55111a95ae60bde9801080f6bde638a5c79273a39a2f9f7f5
      ct: 643d5437104296e21d906ecb15b2c96ad278f20cfc4af53b12bb6069bd853726
    ir:
      - "decl f0: <0>"
      - "  store &v1, ((v0), (), (), ())"
      - "  call &v3, f1"
      - "  store &v4, v3"
      - "  tget &v5, v4, 0"
      - "  eq &v6, v5, 1"
      - "  and &v7, v6, v2"
      - "  retn v7"
      - "decl f1: <8>"
      - "  store &v8, (1)"
      - "  retn v8"
      - "decl f2: <9>"
      - "  store &v9, [0, 1, 2, 3]"
      - "  aget &v10, v9, 0"
      - "  add &v11, v10, 2"
      - "  aget &v12, v9, 0"
      - "  aset &v9, 0, v11"
      - "  store &v9, v9"
      - "decl f3: <13>"
      - "  store &v15, (1)"
      - "decl f4: <16>"
      - "decl f5: <17>"
      - "  retn [false, false, false, false, false, false, false, false, false, false, false, false, false, false, false, false, false, false, false, false, false, false, false, false, false, false, false, false, false, false, false, false, false, false, false, false, false, false, false, false, false, false, false, false, false, false, false, false, false, false, false, false, false, false, false, false, false, false, false, false, false, false, false, false, false, false, false, false, false, false, false, false, false, false, false, false, false, false, false, false, false, false, false, false, false, false, false, false, false, false, false, false, false, false, false, false, false, false, false, false, false, false, false, false, false, false, false, false, false, false, false, false, false, false, false, false, false, false, false, false, false, false, false, false, false, false, false, false, false, false, false, false, false, false, false, false, false, false, false, false, false, false, false, false, false, false, false, false, false, false, false, false, false, false, false, false, false, false, false, false, false, false, false, false, false, false, false, false, false, false, false, false, false, false, false, false, false, false, false, false, false, false, false, false, false, false, false, false, false, false, false, false, false, false, false, false, false, false, false, false, false, false, false, false, false, false, false, false, false, false, false, false, false, false, false, false, false, false, false, false, false, false, false, false, false, false, false, false, false, false, false, false, false, false, false, false, false, false, false, false, false, false, false, false, false, false, false, false, false, false, false, false, false, false, false, false]"
      - "decl f6: <18>"
      - "  retn aleo1qnr4dkkvkgfqph0vzc3y6z2eu975wnpz2925ntjccd5cfqxtyu8sta57j8"
      - "decl f7: <19>"
      - "  retn [0, 0, 0, 0, 0, 0, 0, 0, 0, 0, 0, 0, 0, 0, 0, 0, 0, 0, 0, 0, 0, 0, 0, 0, 0, 0, 0, 0, 0, 0, 0, 0]"
      - "decl f8: <20>"
      - "  retn aleo1qnr4dkkvkgfqph0vzc3y6z2eu975wnpz2925ntjccd5cfqxtyu8sta57j8"
      - "decl f9: <21>"
      - "  retn [false, false, false, false, false, false, false, false, false, false, false, false, false, false, false, false, false, false, false, false, false, false, false, false, false, false, false, false, false, false, false, false, false, false, false, false, false, false, false, false, false, false, false, false, false, false, false, false, false, false, false, false, false, false, false, false, false, false, false, false, false, false, false, false, false, false, false, false, false, false, false, false, false, false, false, false, false, false, false, false, false, false, false, false, false, false, false, false, false, false, false, false, false, false, false, false, false, false, false, false, false, false, false, false, false, false, false, false, false, false, false, false, false, false, false, false, false, false, false, false, false, false, false, false, false, false, false, false, false, false, false, false, false, false, false, false, false, false, false, false, false, false, false, false, false, false, false, false, false, false, false, false, false, false, false, false, false, false, false, false, false, false, false, false, false, false, false, false, false, false, false, false, false, false, false, false, false, false, false, false, false, false, false, false, false, false, false, false, false, false, false, false, false, false, false, false, false, false, false, false, false, false, false, false, false, false, false, false, false, false, false, false, false, false, false, false, false, false, false, false, false, false, false, false, false, false, false, false, false, false, false, false, false, false, false, false, false, false, false, false, false, false, false, false, false, false, false, false, false, false, false, false, false, false, false, false]"
      - "decl f10: <22>"
      - "  retn aleo1qnr4dkkvkgfqph0vzc3y6z2eu975wnpz2925ntjccd5cfqxtyu8sta57j8"
      - "decl f11: <23>"
      - "  retn [0, 0, 0, 0, 0, 0, 0, 0, 0, 0, 0, 0, 0, 0, 0, 0, 0, 0, 0, 0, 0, 0, 0, 0, 0, 0, 0, 0, 0, 0, 0, 0]"
      - "decl f12: <24>"
      - "  retn aleo1qnr4dkkvkgfqph0vzc3y6z2eu975wnpz2925ntjccd5cfqxtyu8sta57j8"
      - "decl f13: <25>"
      - "  retn 0"
      - "decl f14: <26>"
      - "  retn [false]"
      - "decl f15: <27>"
      - "  retn false"
      - "decl f16: <28>"
      - "  retn [0]"
      - "decl f17: <29>"
      - "  retn false"
      - "decl f18: <30>"
      - "  retn [false]"
      - "decl f19: <31>"
      - "  retn false"
      - "decl f20: <32>"
      - "  retn [0]"
      - "decl f21: <33>"
      - "  retn false"
      - "decl f22: <34>"
      - "  retn [false, false, false, false, false, false, false, false, false, false, false, false, false, false, false, false, false, false, false, false, false, false, false, false, false, false, false, false, false, false, false, false, false, false, false, false, false, false, false, false, false, false, false, false, false, false, false, false, false, false, false, false, false, false, false, false, false, false, false, false, false, false, false, false, false, false, false, false, false, false, false, false, false, false, false, false, false, false, false, false, false, false, false, false, false, false, false, false, false, false, false, false, false, false, false, false, false, false, false, false, false, false, false, false, false, false, false, false, false, false, false, false, false, false, false, false, false, false, false, false, false, false, false, false, false, false, false, false, false, false, false, false, false, false, false, false, false, false, false, false, false, false, false, false, false, false, false, false, false, false, false, false, false, false, false, false, false, false, false, false, false, false, false, false, false, false, false, false, false, false, false, false, false, false, false, false, false, false, false, false, false, false, false, false, false, false, false, false, false, false, false, false, false, false, false, false, false, false, false, false, false, false, false, false, false, false, false, false, false, false, false, false, false, false, false, false, false, false, false, false, false, false, false, false, false, false, false, false, false, false, false, false, false, false, false, false, false, false, false, false, false, false, false, false, false, false, false, false, false, false, false, false, false]"
      - "decl f23: <35>"
      - "  retn 'a'"
      - "decl f24: <36>"
      - "  retn [0, 0, 0, 0, 0, 0, 0, 0, 0, 0, 0, 0, 0, 0, 0, 0, 0, 0, 0, 0, 0, 0, 0, 0, 0, 0, 0, 0, 0, 0, 0, 0]"
      - "decl f25: <37>"
      - "  retn 'a'"
      - "decl f26: <38>"
      - "  retn [false, false, false, false, false, false, false, false, false, false, false, false, false, false, false, false, false, false, false, false, false, false, false, false, false, false, false, false, false, false, false, false, false, false, false, false, false, false, false, false, false, false, false, false, false, false, false, false, false, false, false, false, false, false, false, false, false, false, false, false, false, false, false, false, false, false, false, false, false, false, false, false, false, false, false, false, false, false, false, false, false, false, false, false, false, false, false, false, false, false, false, false, false, false, false, false, false, false, false, false, false, false, false, false, false, false, false, false, false, false, false, false, false, false, false, false, false, false, false, false, false, false, false, false, false, false, false, false, false, false, false, false, false, false, false, false, false, false, false, false, false, false, false, false, false, false, false, false, false, false, false, false, false, false, false, false, false, false, false, false, false, false, false, false, false, false, false, false, false, false, false, false, false, false, false, false, false, false, false, false, false, false, false, false, false, false, false, false, false, false, false, false, false, false, false, false, false, false, false, false, false, false, false, false, false, false, false, false, false, false, false, false, false, false, false, false, false, false, false, false, false, false, false, false, false, false, false, false, false, false, false, false, false, false, false, false, false, false, false, false, false, false, false, false, false, false, false, false, false, false, false, false, false]"
      - "decl f27: <39>"
      - "  retn 'a'"
      - "decl f28: <40>"
      - "  retn [0, 0, 0, 0, 0, 0, 0, 0, 0, 0, 0, 0, 0, 0, 0, 0, 0, 0, 0, 0, 0, 0, 0, 0, 0, 0, 0, 0, 0, 0, 0, 0]"
      - "decl f29: <41>"
      - "  retn 'a'"
      - "decl f30: <42>"
      - "  retn [false, false, false, false, false, false, false, false, false, false, false, false, false, false, false, false, false, false, false, false, false, false, false, false, false, false, false, false, false, false, false, false, false, false, false, false, false, false, false, false, false, false, false, false, false, false, false, false, false, false, false, false, false, false, false, false, false, false, false, false, false, false, false, false, false, false, false, false, false, false, false, false, false, false, false, false, false, false, false, false, false, false, false, false, false, false, false, false, false, false, false, false, false, false, false, false, false, false, false, false, false, false, false, false, false, false, false, false, false, false, false, false, false, false, false, false, false, false, false, false, false, false, false, false, false, false, false, false, false, false, false, false, false, false, false, false, false, false, false, false, false, false, false, false, false, false, false, false, false, false, false, false, false, false, false, false, false, false, false, false, false, false, false, false, false, false, false, false, false, false, false, false, false, false, false, false, false, false, false, false, false, false, false, false, false, false, false, false, false, false, false, false, false, false, false, false, false, false, false, false, false, false, false, false, false, false, false, false, false, false, false, false, false, false, false, false, false, false, false, false, false, false, false, false, false, false, false, false, false, false, false, false, false, false, false, false, false, false, false, false, false, false, false, false, false, false, false, false, false, false, false, false, false]"
      - "decl f31: <43>"
      - "  retn []"
      - "decl f32: <44>"
      - "  retn [0, 0, 0, 0, 0, 0, 0, 0, 0, 0, 0, 0, 0, 0, 0, 0, 0, 0, 0, 0, 0, 0, 0, 0, 0, 0, 0, 0, 0, 0, 0, 0]"
      - "decl f33: <45>"
      - "  retn []"
      - "decl f34: <46>"
      - "  retn [false, false, false, false, false, false, false, false, false, false, false, false, false, false, false, false, false, false, false, false, false, false, false, false, false, false, false, false, false, false, false, false, false, false, false, false, false, false, false, false, false, false, false, false, false, false, false, false, false, false, false, false, false, false, false, false, false, false, false, false, false, false, false, false, false, false, false, false, false, false, false, false, false, false, false, false, false, false, false, false, false, false, false, false, false, false, false, false, false, false, false, false, false, false, false, false, false, false, false, false, false, false, false, false, false, false, false, false, false, false, false, false, false, false, false, false, false, false, false, false, false, false, false, false, false, false, false, false, false, false, false, false, false, false, false, false, false, false, false, false, false, false, false, false, false, false, false, false, false, false, false, false, false, false, false, false, false, false, false, false, false, false, false, false, false, false, false, false, false, false, false, false, false, false, false, false, false, false, false, false, false, false, false, false, false, false, false, false, false, false, false, false, false, false, false, false, false, false, false, false, false, false, false, false, false, false, false, false, false, false, false, false, false, false, false, false, false, false, false, false, false, false, false, false, false, false, false, false, false, false, false, false, false, false, false, false, false, false, false, false, false, false, false, false, false, false, false, false, false, false, false, false, false]"
      - "decl f35: <47>"
      - "  retn []"
      - "decl f36: <48>"
      - "  retn [0, 0, 0, 0, 0, 0, 0, 0, 0, 0, 0, 0, 0, 0, 0, 0, 0, 0, 0, 0, 0, 0, 0, 0, 0, 0, 0, 0, 0, 0, 0, 0]"
      - "decl f37: <49>"
      - "  retn []"
      - "decl f38: <50>"
      - "  retn [false, false, false, false, false, false, false, false, false, false, false, false, false, false, false, false, false, false, false, false, false, false, false, false, false, false, false, false, false, false, false, false, false, false, false, false, false, false, false, false, false, false, false, false, false, false, false, false, false, false, false, false, false, false, false, false, false, false, false, false, false, false, false, false, false, false, false, false, false, false, false, false, false, false, false, false, false, false, false, false, false, false, false, false, false, false, false, false, false, false, false, false, false, false, false, false, false, false, false, false, false, false, false, false, false, false, false, false, false, false, false, false, false, false, false, false, false, false, false, false, false, false, false, false, false, false, false, false, false, false, false, false, false, false, false, false, false, false, false, false, false, false, false, false, false, false, false, false, false, false, false, false, false, false, false, false, false, false, false, false, false, false, false, false, false, false, false, false, false, false, false, false, false, false, false, false, false, false, false, false, false, false, false, false, false, false, false, false, false, false, false, false, false, false, false, false, false, false, false, false, false, false, false, false, false, false, false, false, false, false, false, false, false, false, false, false, false, false, false, false, false, false, false, false, false, false, false, false, false, false, false, false, false, false, false, false, false, false, false, false, false, false, false, false, false, false, false, false, false, false, false, false, false, false, false, false, false, false, false, false, false, false, false, false, false, false, false, false, false, false, false, false, false, false, false, false, false, false, false, false, false, false, false, false, false, false, false, false, false, false, false, false, false, false, false, false, false, false, false, false, false, false, false, false, false, false, false, false, false, false, false, false, false, false, false, false, false, false, false, false, false, false, false, false, false, false, false, false, false, false, false, false, false, false, false, false, false, false, false, false, false, false, false, false, false, false, false, false, false, false, false, false, false, false, false, false, false, false, false, false, false, false, false, false, false, false, false, false, false, false, false, false, false, false, false, false, false, false, false, false, false, false, false, false, false, false, false, false, false, false, false, false, false, false, false, false, false, false, false, false, false, false, false, false, false, false, false, false, false, false, false, false, false, false, false, false, false, false, false, false, false, false, false, false, false, false, false, false, false, false, false, false, false, false, false, false, false, false, false, false, false, false, false, false, false, false, false, false, false, false, false, false, false, false, false, false, false, false, false, false, false, false, false, false, false, false, false, false, false, false, false, false, false, false, false, false, false, false, false, false, false, false, false, false, false, false, false, false, false, false, false, false, false, false, false, false, false, false, false, false, false, false, false, false, false, false]"
      - "decl f39: <51>"
      - "  retn []group"
      - "decl f40: <52>"
      - "  retn [0, 0, 0, 0, 0, 0, 0, 0, 0, 0, 0, 0, 0, 0, 0, 0, 0, 0, 0, 0, 0, 0, 0, 0, 0, 0, 0, 0, 0, 0, 0, 0, 0, 0, 0, 0, 0, 0, 0, 0, 0, 0, 0, 0, 0, 0, 0, 0, 0, 0, 0, 0, 0, 0, 0, 0, 0, 0, 0, 0, 0, 0, 0, 0]"
      - "decl f41: <53>"
      - "  retn []group"
      - "decl f42: <54>"
      - "  retn [false, false, false, false, false, false, false, false, false, false, false, false, false, false, false, false, false, false, false, false, false, false, false, false, false, false, false, false, false, false, false, false, false, false, false, false, false, false, false, false, false, false, false, false, false, false, false, false, false, false, false, false, false, false, false, false, false, false, false, false, false, false, false, false, false, false, false, false, false, false, false, false, false, false, false, false, false, false, false, false, false, false, false, false, false, false, false, false, false, false, false, false, false, false, false, false, false, false, false, false, false, false, false, false, false, false, false, false, false, false, false, false, false, false, false, false, false, false, false, false, false, false, false, false, false, false, false, false, false, false, false, false, false, false, false, false, false, false, false, false, false, false, false, false, false, false, false, false, false, false, false, false, false, false, false, false, false, false, false, false, false, false, false, false, false, false, false, false, false, false, false, false, false, false, false, false, false, false, false, false, false, false, false, false, false, false, false, false, false, false, false, false, false, false, false, false, false, false, false, false, false, false, false, false, false, false, false, false, false, false, false, false, false, false, false, false, false, false, false, false, false, false, false, false, false, false, false, false, false, false, false, false, false, false, false, false, false, false, false, false, false, false, false, false, false, false, false, false, false, false, false, false, false, false, false, false, false, false, false, false, false, false, false, false, false, false, false, false, false, false, false, false, false, false, false, false, false, false, false, false, false, false, false, false, false, false, false, false, false, false, false, false, false, false, false, false, false, false, false, false, false, false, false, false, false, false, false, false, false, false, false, false, false, false, false, false, false, false, false, false, false, false, false, false, false, false, false, false, false, false, false, false, false, false, false, false, false, false, false, false, false, false, false, false, false, false, false, false, false, false, false, false, false, false, false, false, false, false, false, false, false, false, false, false, false, false, false, false, false, false, false, false, false, false, false, false, false, false, false, false, false, false, false, false, false, false, false, false, false, false, false, false, false, false, false, false, false, false, false, false, false, false, false, false, false, false, false, false, false, false, false, false, false, false, false, false, false, false, false, false, false, false, false, false, false, false, false, false, false, false, false, false, false, false, false, false, false, false, false, false, false, false, false, false, false, false, false, false, false, false, false, false, false, false, false, false, false, false, false, false, false, false, false, false, false, false, false, false, false, false, false, false, false, false, false, false, false, false, false, false, false, false, false, false, false, false, false, false, false, false, false, false, false, false, false, false, false, false, false, false, false, false, false, false, false, false]"
      - "decl f43: <55>"
      - "  retn []group"
      - "decl f44: <56>"
      - "  retn [0, 0, 0, 0, 0, 0, 0, 0, 0, 0, 0, 0, 0, 0, 0, 0, 0, 0, 0, 0, 0, 0, 0, 0, 0, 0, 0, 0, 0, 0, 0, 0, 0, 0, 0, 0, 0, 0, 0, 0, 0, 0, 0, 0, 0, 0, 0, 0, 0, 0, 0, 0, 0, 0, 0, 0, 0, 0, 0, 0, 0, 0, 0, 0]"
      - "decl f45: <57>"
      - "  retn []group"
      - "decl f46: <58>"
      - "  retn [false, false, false, false, false, false, false, false]"
      - "decl f47: <59>"
      - "  retn 0"
      - "decl f48: <60>"
      - "  retn [0]"
      - "decl f49: <61>"
      - "  retn 0"
      - "decl f50: <62>"
      - "  retn [false, false, false, false, false, false, false, false]"
      - "decl f51: <63>"
      - "  retn 0"
      - "decl f52: <64>"
      - "  retn [0]"
      - "decl f53: <65>"
      - "  retn 0"
      - "decl f54: <66>"
      - "  retn [false, false, false, false, false, false, false, false, false, false, false, false, false, false, false, false]"
      - "decl f55: <67>"
      - "  retn 0"
      - "decl f56: <68>"
      - "  retn [0, 0]"
      - "decl f57: <69>"
      - "  retn 0"
      - "decl f58: <70>"
      - "  retn [false, false, false, false, false, false, false, false, false, false, false, false, false, false, false, false]"
      - "decl f59: <71>"
      - "  retn 0"
      - "decl f60: <72>"
      - "  retn [0, 0]"
      - "decl f61: <73>"
      - "  retn 0"
      - "decl f62: <74>"
      - "  retn [false, false, false, false, false, false, false, false, false, false, false, false, false, false, false, false, false, false, false, false, false, false, false, false, false, false, false, false, false, false, false, false]"
      - "decl f63: <75>"
      - "  retn 0"
      - "decl f64: <76>"
      - "  retn [0, 0, 0, 0]"
      - "decl f65: <77>"
      - "  retn 0"
      - "decl f66: <78>"
      - "  retn [false, false, false, false, false, false, false, false, false, false, false, false, false, false, false, false, false, false, false, false, false, false, false, false, false, false, false, false, false, false, false, false]"
      - "decl f67: <79>"
      - "  retn 0"
      - "decl f68: <80>"
      - "  retn [0, 0, 0, 0]"
      - "decl f69: <81>"
      - "  retn 0"
      - "decl f70: <82>"
      - "  retn [false, false, false, false, false, false, false, false, false, false, false, false, false, false, false, false, false, false, false, false, false, false, false, false, false, false, false, false, false, false, false, false, false, false, false, false, false, false, false, false, false, false, false, false, false, false, false, false, false, false, false, false, false, false, false, false, false, false, false, false, false, false, false, false]"
      - "decl f71: <83>"
      - "  retn 0"
      - "decl f72: <84>"
      - "  retn [0, 0, 0, 0, 0, 0, 0, 0]"
      - "decl f73: <85>"
      - "  retn 0"
      - "decl f74: <86>"
      - "  retn [false, false, false, false, false, false, false, false, false, false, false, false, false, false, false, false, false, false, false, false, false, false, false, false, false, false, false, false, false, false, false, false, false, false, false, false, false, false, false, false, false, false, false, false, false, false, false, false, false, false, false, false, false, false, false, false, false, false, false, false, false, false, false, false]"
      - "decl f75: <87>"
      - "  retn 0"
      - "decl f76: <88>"
      - "  retn [0, 0, 0, 0, 0, 0, 0, 0]"
      - "decl f77: <89>"
      - "  retn 0"
      - "decl f78: <90>"
      - "  retn [false, false, false, false, false, false, false, false, false, false, false, false, false, false, false, false, false, false, false, false, false, false, false, false, false, false, false, false, false, false, false, false, false, false, false, false, false, false, false, false, false, false, false, false, false, false, false, false, false, false, false, false, false, false, false, false, false, false, false, false, false, false, false, false, false, false, false, false, false, false, false, false, false, false, false, false, false, false, false, false, false, false, false, false, false, false, false, false, false, false, false, false, false, false, false, false, false, false, false, false, false, false, false, false, false, false, false, false, false, false, false, false, false, false, false, false, false, false, false, false, false, false, false, false, false, false, false, false]"
      - "decl f79: <91>"
      - "  retn 0"
      - "decl f80: <92>"
      - "  retn [0, 0, 0, 0, 0, 0, 0, 0, 0, 0, 0, 0, 0, 0, 0, 0]"
      - "decl f81: <93>"
      - "  retn 0"
      - "decl f82: <94>"
      - "  retn [false, false, false, false, false, false, false, false, false, false, false, false, false, false, false, false, false, false, false, false, false, false, false, false, false, false, false, false, false, false, false, false, false, false, false, false, false, false, false, false, false, false, false, false, false, false, false, false, false, false, false, false, false, false, false, false, false, false, false, false, false, false, false, false, false, false, false, false, false, false, false, false, false, false, false, false, false, false, false, false, false, false, false, false, false, false, false, false, false, false, false, false, false, false, false, false, false, false, false, false, false, false, false, false, false, false, false, false, false, false, false, false, false, false, false, false, false, false, false, false, false, false, false, false, false, false, false, false]"
      - "decl f83: <95>"
      - "  retn 0"
      - "decl f84: <96>"
      - "  retn [0, 0, 0, 0, 0, 0, 0, 0, 0, 0, 0, 0, 0, 0, 0, 0]"
      - "decl f85: <97>"
      - "  retn 0"
      - "decl f86: <98>"
      - "  retn [false, false, false, false, false, false, false, false]"
      - "decl f87: <99>"
      - "  retn 0"
      - "decl f88: <100>"
      - "  retn [0]"
      - "decl f89: <101>"
      - "  retn 0"
      - "decl f90: <102>"
      - "  retn [false, false, false, false, false, false, false, false]"
      - "decl f91: <103>"
      - "  retn 0"
      - "decl f92: <104>"
      - "  retn [0]"
      - "decl f93: <105>"
      - "  retn 0"
      - "decl f94: <106>"
      - "  retn [false, false, false, false, false, false, false, false, false, false, false, false, false, false, false, false]"
      - "decl f95: <107>"
      - "  retn 0"
      - "decl f96: <108>"
      - "  retn [0, 0]"
      - "decl f97: <109>"
      - "  retn 0"
      - "decl f98: <110>"
      - "  retn [false, false, false, false, false, false, false, false, false, false, false, false, false, false, false, false]"
      - "decl f99: <111>"
      - "  retn 0"
      - "decl f100: <112>"
      - "  retn [0, 0]"
      - "decl f101: <113>"
      - "  retn 0"
      - "decl f102: <114>"
      - "  retn [false, false, false, false, false, false, false, false, false, false, false, false, false, false, false, false, false, false, false, false, false, false, false, false, false, false, false, false, false, false, false, false]"
      - "decl f103: <115>"
      - "  retn 0"
      - "decl f104: <116>"
      - "  retn [0, 0, 0, 0]"
      - "decl f105: <117>"
      - "  retn 0"
      - "decl f106: <118>"
      - "  retn [false, false, false, false, false, false, false, false, false, false, false, false, false, false, false, false, false, false, false, false, false, false, false, false, false, false, false, false, false, false, false, false]"
      - "decl f107: <119>"
      - "  retn 0"
      - "decl f108: <120>"
      - "  retn [0, 0, 0, 0]"
      - "decl f109: <121>"
      - "  retn 0"
      - "decl f110: <122>"
      - "  retn [false, false, false, false, false, false, false, false, false, false, false, false, false, false, false, false, false, false, false, false, false, false, false, false, false, false, false, false, false, false, false, false, false, false, false, false, false, false, false, false, false, false, false, false, false, false, false, false, false, false, false, false, false, false, false, false, false, false, false, false, false, false, false, false]"
      - "decl f111: <123>"
      - "  retn 0"
      - "decl f112: <124>"
      - "  retn [0, 0, 0, 0, 0, 0, 0, 0]"
      - "decl f113: <125>"
      - "  retn 0"
      - "decl f114: <126>"
      - "  retn [false, false, false, false, false, false, false, false, false, false, false, false, false, false, false, false, false, false, false, false, false, false, false, false, false, false, false, false, false, false, false, false, false, false, false, false, false, false, false, false, false, false, false, false, false, false, false, false, false, false, false, false, false, false, false, false, false, false, false, false, false, false, false, false]"
      - "decl f115: <127>"
      - "  retn 0"
      - "decl f116: <128>"
      - "  retn [0, 0, 0, 0, 0, 0, 0, 0]"
      - "decl f117: <129>"
      - "  retn 0"
      - "decl f118: <130>"
      - "  retn [false, false, false, false, false, false, false, false, false, false, false, false, false, false, false, false, false, false, false, false, false, false, false, false, false, false, false, false, false, false, false, false, false, false, false, false, false, false, false, false, false, false, false, false, false, false, false, false, false, false, false, false, false, false, false, false, false, false, false, false, false, false, false, false, false, false, false, false, false, false, false, false, false, false, false, false, false, false, false, false, false, false, false, false, false, false, false, false, false, false, false, false, false, false, false, false, false, false, false, false, false, false, false, false, false, false, false, false, false, false, false, false, false, false, false, false, false, false, false, false, false, false, false, false, false, false, false, false]"
      - "decl f119: <131>"
      - "  retn 0"
      - "decl f120: <132>"
      - "  retn [0, 0, 0, 0, 0, 0, 0, 0, 0, 0, 0, 0, 0, 0, 0, 0]"
      - "decl f121: <133>"
      - "  retn 0"
      - "decl f122: <134>"
      - "  retn [false, false, false, false, false, false, false, false, false, false, false, false, false, false, false, false, false, false, false, false, false, false, false, false, false, false, false, false, false, false, false, false, false, false, false, false, false, false, false, false, false, false, false, false, false, false, false, false, false, false, false, false, false, false, false, false, false, false, false, false, false, false, false, false, false, false, false, false, false, false, false, false, false, false, false, false, false, false, false, false, false, false, false, false, false, false, false, false, false, false, false, false, false, false, false, false, false, false, false, false, false, false, false, false, false, false, false, false, false, false, false, false, false, false, false, false, false, false, false, false, false, false, false, false, false, false, false, false]"
      - "decl f123: <135>"
      - "  retn 0"
      - "decl f124: <136>"
      - "  retn [0, 0, 0, 0, 0, 0, 0, 0, 0, 0, 0, 0, 0, 0, 0, 0]"
      - "decl f125: <137>"
      - "  retn 0"
      - ""
    output:
      - input_file: input/dummy.in
        output:
          registers:
            r0:
              type: bool
              value: "true"
<<<<<<< HEAD
    initial_ast: 318bb2e17c85f88cfebd0f0a041993ad2dd27c7b6c6fea25c6080e1e353b4b4a
    imports_resolved_ast: ca91f5da6edac8aaafa4a6372917bbb0129fb209e548f4677f8a60d4f1a6634a
    canonicalized_ast: 15a84e12734949707a2c0dd50c8e0dbb63a50052dcea04df0692111503b9e459
    type_inferenced_ast: d2141736d8908db7c3a18c061561d002e0c834850f4100e4f9588fd7f7b07933
=======
    initial_ast: ca8e124e809f91aa9715ddd28c462b8d5c7885c7f75b4d7a1e68a7be28576d55
    imports_resolved_ast: 4118b800a42bf0ce95a34d9c5a44123b3a99e9f2b693770fa3d97c5db51f35a4
    canonicalized_ast: 5e7de6eb2e25bd8a5cfa4bcbf7e3c8a66273a3af42175f383465648b0af35bf9
    type_inferenced_ast: 297ed699b9b4294241f5fa4726749d8b01e1211edacf0796fc5378df7acdf4c2
>>>>>>> b7805c16
<|MERGE_RESOLUTION|>--- conflicted
+++ resolved
@@ -281,14 +281,7 @@
             r0:
               type: bool
               value: "true"
-<<<<<<< HEAD
-    initial_ast: 318bb2e17c85f88cfebd0f0a041993ad2dd27c7b6c6fea25c6080e1e353b4b4a
-    imports_resolved_ast: ca91f5da6edac8aaafa4a6372917bbb0129fb209e548f4677f8a60d4f1a6634a
-    canonicalized_ast: 15a84e12734949707a2c0dd50c8e0dbb63a50052dcea04df0692111503b9e459
-    type_inferenced_ast: d2141736d8908db7c3a18c061561d002e0c834850f4100e4f9588fd7f7b07933
-=======
-    initial_ast: ca8e124e809f91aa9715ddd28c462b8d5c7885c7f75b4d7a1e68a7be28576d55
-    imports_resolved_ast: 4118b800a42bf0ce95a34d9c5a44123b3a99e9f2b693770fa3d97c5db51f35a4
-    canonicalized_ast: 5e7de6eb2e25bd8a5cfa4bcbf7e3c8a66273a3af42175f383465648b0af35bf9
-    type_inferenced_ast: 297ed699b9b4294241f5fa4726749d8b01e1211edacf0796fc5378df7acdf4c2
->>>>>>> b7805c16
+    initial_ast: 28af36837ec6fc11837d4547887148f55b67eaae795fe4e98f3536b18f302442
+    imports_resolved_ast: b31a495cf923c6e0847673aabfccac2075d3df0d492d4e6275986cb9157ae802
+    canonicalized_ast: 8f6859326a7f11432ce0332f22b6b153608805365327665fa757472ced7c0648
+    type_inferenced_ast: e4206dee4fc9006764f3077a652013408eb64d5d33514e5e1c8bb6a619f26d32