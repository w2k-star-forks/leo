--- conflicted
+++ resolved
@@ -4,18 +4,11 @@
 outputs:
   - circuit:
       num_public_variables: 0
-      num_private_variables: 8
-      num_constraints: 6
-      at: 97e6345582860fa0534eb791725683f73ced4617ddcc2a8743bba151752d1f60
-      bt: ce96bdb6ae744c58710b081e7a7b79523791ed5de989c8477d1fcbc06117a4de
-      ct: 719fb12b4b6635f557e5c8fe80221bb142c70463829eb400157662caa6055da1
-    ir:
-      - "decl f0: <0>"
-      - "  store &v1, ((v0), (), (), ())"
-      - "  div &v5, v2, v3"
-      - "  ne &v6, v5, v4"
-      - "  retn v6"
-      - ""
+      num_private_variables: 7
+      num_constraints: 5
+      at: 545f3730dcbdb3a3dff41db4263dd41f9be9cf279fdc3cde9518973db0c88685
+      bt: 0a5ae5a6be6351f852bbcc193e57320be38fff279cf6fd65a3239c3a64239b27
+      ct: f25b05da849d0d7fcaab89d41d9624efacb48b7ba983f73a0d5f383b16f7009b
     output:
       - input_file: inputs/fields.in
         output:
@@ -23,14 +16,7 @@
             r:
               type: bool
               value: "true"
-<<<<<<< HEAD
-    initial_ast: 32ec25c6560249d0dae03fbfeac9f51e941ba2bbf205f1d24f91484b8ccd314e
-    imports_resolved_ast: 32ec25c6560249d0dae03fbfeac9f51e941ba2bbf205f1d24f91484b8ccd314e
-    canonicalized_ast: 32ec25c6560249d0dae03fbfeac9f51e941ba2bbf205f1d24f91484b8ccd314e
-    type_inferenced_ast: a0ddb5d0c84981d03ff0e9d3b0e3e107b84bd7006e6adb0eafe0864d0f9c6940
-=======
     initial_ast: 4f93fba73bf22c15fd88cd83958c1d096f5fcdfbe1c95e871f14cd672e4790e8
     imports_resolved_ast: 6b9422a90257f831434d94e313d2d10fb388763cbba780287ca316e03d0423a6
     canonicalized_ast: 6b9422a90257f831434d94e313d2d10fb388763cbba780287ca316e03d0423a6
-    type_inferenced_ast: 700862a60cf4e937e906ae7cfd4ce62723be45d176e4627f75905ace2a3f3c11
->>>>>>> 0e96bf8d
+    type_inferenced_ast: 700862a60cf4e937e906ae7cfd4ce62723be45d176e4627f75905ace2a3f3c11