--- conflicted
+++ resolved
@@ -275,14 +275,7 @@
             r0:
               type: bool
               value: "true"
-<<<<<<< HEAD
-    initial_ast: 7dd1865f8f9f673641ff9e44ac0b1acfd37d4b2e5f7b648611810a15ae89369a
-    imports_resolved_ast: 2b7c9ba82220dda70f8aa812f60c63b05f878e2329bdfd9bee4e2075dd64b1ff
-    canonicalized_ast: 005e85361d3efd8468962b165abbe825857dd817502005d4cef77bbda47cfc7b
-    type_inferenced_ast: 8710a36ca52286d852af1a23a71ac6e16b7a9221d0be2d77027f04cdb5c757db
-=======
-    initial_ast: febdcccfe0ee011bbf48a2ac854981121e5e07631a17021b77c820b9e286ffb2
-    imports_resolved_ast: dccce00955273d6d764c1e25b190d02fdf01ec8c20fc1663b8735aea75093dcc
-    canonicalized_ast: e5956519a765a9fb2d0edd7e2a0bd16c0b273c9c7478b4b9a12572b822907c8d
-    type_inferenced_ast: 1c231d44d50ae3d660dbf0b49c734dfabe8aec2bd1bc44696d9bc4b12a620c9c
->>>>>>> 03f78d56
+    initial_ast: 7b1ffdcd03e6defcda23767768aea22ce9cd7a5ea8dec4a494f781be0ef578bb
+    imports_resolved_ast: 7ccb5dceb2ef5d87c3e622b26a33e0dbf5f48762a4238207be13cfee56d73e11
+    canonicalized_ast: 78b1f1d037e0c0a8b8369a4b3caa3304f36348f9a6f25ac2cb15e60426c76e85
+    type_inferenced_ast: cf9e12e30274aef04b95a7df88b53e856c438b1c14119d8159b4b0dcbf745d67