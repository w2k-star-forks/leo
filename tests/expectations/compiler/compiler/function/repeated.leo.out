---
namespace: Compile
expectation: Pass
outputs:
  - circuit:
      num_public_variables: 0
      num_private_variables: 3
      num_constraints: 3
      at: 74affd242c169638ba2ba913cd2fa5d4070eef1055c7d8ac57dfb6d449d8fb14
      bt: fa4399093f64457849c38de4cad4cab3e1d90743e8be07d1b156b6088c5851ec
      ct: 5ae1625b488b3935122d8dd627fe575b388a5aa360378fa4407aad08baaed1e2
    ir:
      - "decl f0: <0>"
      - "  store &v2, ((v0, v1), (), (), ())"
      - "  call &v4, f1"
      - "  call &v5, f1"
      - "  and &v6, v4, v5"
      - "  store &v7, v6"
      - "  eq &v8, v7, true"
      - "  eq &v9, v8, v3"
      - "  retn v9"
      - "decl f1: <10>"
      - "  retn true"
      - ""
    output:
      - input_file: input/dummy.in
        output:
          registers:
            r0:
              type: bool
              value: "true"
<<<<<<< HEAD
    initial_ast: f22151d15b187de90691192ca05968255b25242e3a1b7bc0370c8d468ee71668
    imports_resolved_ast: 121b4956fc02357871b98cc3271af840b77f31ed75f04490959d19044fb9c373
    canonicalized_ast: 121b4956fc02357871b98cc3271af840b77f31ed75f04490959d19044fb9c373
    type_inferenced_ast: b757e213344d278f98a7cc75bb9774f0c81e97065a1bc39362c10878b70f56f3
=======
    initial_ast: 9db2132a80b875db93ba9faa272d46c8e0b9bd3e561f457e4388b6b75f2da708
    imports_resolved_ast: 1d17d29a3020a099484220650ad8f1477b713874f5ba7181a4e96752f9addbe3
    canonicalized_ast: 1d17d29a3020a099484220650ad8f1477b713874f5ba7181a4e96752f9addbe3
    type_inferenced_ast: 333404df1440cae1176b04c0c9eee5a0370c16295a20ce45c6144849e209ff44
>>>>>>> 2a7298b8
<|MERGE_RESOLUTION|>--- conflicted
+++ resolved
@@ -29,14 +29,7 @@
             r0:
               type: bool
               value: "true"
-<<<<<<< HEAD
-    initial_ast: f22151d15b187de90691192ca05968255b25242e3a1b7bc0370c8d468ee71668
-    imports_resolved_ast: 121b4956fc02357871b98cc3271af840b77f31ed75f04490959d19044fb9c373
-    canonicalized_ast: 121b4956fc02357871b98cc3271af840b77f31ed75f04490959d19044fb9c373
-    type_inferenced_ast: b757e213344d278f98a7cc75bb9774f0c81e97065a1bc39362c10878b70f56f3
-=======
-    initial_ast: 9db2132a80b875db93ba9faa272d46c8e0b9bd3e561f457e4388b6b75f2da708
-    imports_resolved_ast: 1d17d29a3020a099484220650ad8f1477b713874f5ba7181a4e96752f9addbe3
-    canonicalized_ast: 1d17d29a3020a099484220650ad8f1477b713874f5ba7181a4e96752f9addbe3
-    type_inferenced_ast: 333404df1440cae1176b04c0c9eee5a0370c16295a20ce45c6144849e209ff44
->>>>>>> 2a7298b8
+    initial_ast: 31fbdad649e1129b0282f07794cfc484032e5c8a5e07af739d9338acd06e3b78
+    imports_resolved_ast: c0beaeda1109d7335f1c7dcd3b1fa7fd64835d6d4826aec3414f87a0b6433ff3
+    canonicalized_ast: c0beaeda1109d7335f1c7dcd3b1fa7fd64835d6d4826aec3414f87a0b6433ff3
+    type_inferenced_ast: 9c992e1594df4b2c92e6ec1b68d163ece1ce56cc1fe8e82940ea1843bce2bde4