--- conflicted
+++ resolved
@@ -4,9 +4,5 @@
 outputs:
   - output:
       - initial_input_ast: no input
-<<<<<<< HEAD
-    initial_ast: b5c2ab86061f7dcae809f6a707559c1738a0f0a2352270ca3ff91a3242d70af3
-    unrolled_ast: b5c2ab86061f7dcae809f6a707559c1738a0f0a2352270ca3ff91a3242d70af3
-=======
     initial_ast: 35b903600c9d219880c288ca48502e44cf1ef94fed2f809b9ffde54902c2046a
->>>>>>> f7202b3e
+    unrolled_ast: 35b903600c9d219880c288ca48502e44cf1ef94fed2f809b9ffde54902c2046a