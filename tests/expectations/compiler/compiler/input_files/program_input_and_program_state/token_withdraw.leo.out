--- conflicted
+++ resolved
@@ -278,14 +278,7 @@
             r0:
               type: bool
               value: "true"
-<<<<<<< HEAD
-    initial_ast: 6e728e8cf19f37081fd91b43c1bcf87813b14e338bc393e3e60c7dd4e9655fc1
-    imports_resolved_ast: b0c132aa35ba6e74a598157962a5a5afb806bbed5a07d76ae7d9ce312a4e2a02
-    canonicalized_ast: b0c132aa35ba6e74a598157962a5a5afb806bbed5a07d76ae7d9ce312a4e2a02
-    type_inferenced_ast: b7c01e728950b451b96a4fc95a727883a6cc92cecfaabb656d3c527c955e72be
-=======
-    initial_ast: 81360edfecdc6ede544975248140136bd8edf4c10243d40dc575cb14aa8b2c0a
-    imports_resolved_ast: 142677fa1e046749829b17773fb2afe3563fd11605fe79b2decff37467a99d74
-    canonicalized_ast: 142677fa1e046749829b17773fb2afe3563fd11605fe79b2decff37467a99d74
-    type_inferenced_ast: 257744a4f35eb863ad3acedaf385e3dd16a99a5eecccc8147eb430d5a4c53a8f
->>>>>>> d621ee72
+    initial_ast: 6d2cc16bc895daa1733077b055f3c545c849275b8063c55d3a70664224483a8d
+    imports_resolved_ast: 4477f2a3a570584f463e879c44a20d936b92fa1a2bc649d9195c57fabc9e7ffa
+    canonicalized_ast: 4477f2a3a570584f463e879c44a20d936b92fa1a2bc649d9195c57fabc9e7ffa
+    type_inferenced_ast: 3ff01a4801d679a75a495c0f1c92a6ea0afb82ad15f368cbe0f2f0f7162e62b2