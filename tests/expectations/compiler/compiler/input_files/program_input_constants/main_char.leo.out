---
namespace: Compile
expectation: Pass
outputs:
  - circuit:
      num_public_variables: 0
      num_private_variables: 2
      num_constraints: 2
      at: 401937c524c61a28b4fab76d7a1f85bb628850012af62362a0922610372faf92
      bt: cdf9a9cee4f2edf55111a95ae60bde9801080f6bde638a5c79273a39a2f9f7f5
      ct: 643d5437104296e21d906ecb15b2c96ad278f20cfc4af53b12bb6069bd853726
    output:
      - input_file: input/main_char.in
        output:
          registers:
            r0:
              type: bool
              value: "true"
    initial_ast: 1253a866d35163988465f8e94abc422c227f2bc884dd683113fc54f3a2dd666e
<<<<<<< HEAD
    imports_resolved_ast: 36d9369fe403f18cbd93339b57fe0d3ae9868f98534f114bf4476100b68e571b
    canonicalized_ast: 36d9369fe403f18cbd93339b57fe0d3ae9868f98534f114bf4476100b68e571b
    type_inferenced_ast: af3a0450b7d1ea047e8e746efe775caa80fe5b1f5b9767c550ec85a234c4ee91
=======
    ir: a968cc39bf2297f81f8184ebe476130a8ed1004706bbfc91f112aa3f9982c1fe
    imports_resolved_ast: aa00ad3b30e8ca72aa2546de4b9ce8001bca01946d2c3029284a966eedad29b2
    canonicalized_ast: aa00ad3b30e8ca72aa2546de4b9ce8001bca01946d2c3029284a966eedad29b2
    type_inferenced_ast: df6e716e8f6b43a43d3e14f6f33c88efd260e79e85479db6f3f195800dc7a4e1
>>>>>>> 3626fbdb
<|MERGE_RESOLUTION|>--- conflicted
+++ resolved
@@ -17,13 +17,7 @@
               type: bool
               value: "true"
     initial_ast: 1253a866d35163988465f8e94abc422c227f2bc884dd683113fc54f3a2dd666e
-<<<<<<< HEAD
+    ir: a968cc39bf2297f81f8184ebe476130a8ed1004706bbfc91f112aa3f9982c1fe
     imports_resolved_ast: 36d9369fe403f18cbd93339b57fe0d3ae9868f98534f114bf4476100b68e571b
     canonicalized_ast: 36d9369fe403f18cbd93339b57fe0d3ae9868f98534f114bf4476100b68e571b
-    type_inferenced_ast: af3a0450b7d1ea047e8e746efe775caa80fe5b1f5b9767c550ec85a234c4ee91
-=======
-    ir: a968cc39bf2297f81f8184ebe476130a8ed1004706bbfc91f112aa3f9982c1fe
-    imports_resolved_ast: aa00ad3b30e8ca72aa2546de4b9ce8001bca01946d2c3029284a966eedad29b2
-    canonicalized_ast: aa00ad3b30e8ca72aa2546de4b9ce8001bca01946d2c3029284a966eedad29b2
-    type_inferenced_ast: df6e716e8f6b43a43d3e14f6f33c88efd260e79e85479db6f3f195800dc7a4e1
->>>>>>> 3626fbdb
+    type_inferenced_ast: af3a0450b7d1ea047e8e746efe775caa80fe5b1f5b9767c550ec85a234c4ee91