---
namespace: Compile
expectation: Pass
outputs:
  - circuit:
      num_public_variables: 0
      num_private_variables: 2
      num_constraints: 2
      at: 401937c524c61a28b4fab76d7a1f85bb628850012af62362a0922610372faf92
      bt: cdf9a9cee4f2edf55111a95ae60bde9801080f6bde638a5c79273a39a2f9f7f5
      ct: 643d5437104296e21d906ecb15b2c96ad278f20cfc4af53b12bb6069bd853726
    ir:
      - "decl f0: <0>"
      - "  store &v1, ((v0), (), (), ())"
      - "  store &v3, 0"
      - "  eq &v4, true, v2"
      - "  retn v4"
      - "decl f1: <5>"
      - "  retn [false, false, false, false, false, false, false, false, false, false, false, false, false, false, false, false, false, false, false, false, false, false, false, false, false, false, false, false, false, false, false, false, false, false, false, false, false, false, false, false, false, false, false, false, false, false, false, false, false, false, false, false, false, false, false, false, false, false, false, false, false, false, false, false, false, false, false, false, false, false, false, false, false, false, false, false, false, false, false, false, false, false, false, false, false, false, false, false, false, false, false, false, false, false, false, false, false, false, false, false, false, false, false, false, false, false, false, false, false, false, false, false, false, false, false, false, false, false, false, false, false, false, false, false, false, false, false, false, false, false, false, false, false, false, false, false, false, false, false, false, false, false, false, false, false, false, false, false, false, false, false, false, false, false, false, false, false, false, false, false, false, false, false, false, false, false, false, false, false, false, false, false, false, false, false, false, false, false, false, false, false, false, false, false, false, false, false, false, false, false, false, false, false, false, false, false, false, false, false, false, false, false, false, false, false, false, false, false, false, false, false, false, false, false, false, false, false, false, false, false, false, false, false, false, false, false, false, false, false, false, false, false, false, false, false, false, false, false, false, false, false, false, false, false, false, false, false, false, false, false, false, false, false, false, false, false]"
      - "decl f2: <6>"
      - "  retn aleo1qnr4dkkvkgfqph0vzc3y6z2eu975wnpz2925ntjccd5cfqxtyu8sta57j8"
      - "decl f3: <7>"
      - "  retn [0, 0, 0, 0, 0, 0, 0, 0, 0, 0, 0, 0, 0, 0, 0, 0, 0, 0, 0, 0, 0, 0, 0, 0, 0, 0, 0, 0, 0, 0, 0, 0]"
      - "decl f4: <8>"
      - "  retn aleo1qnr4dkkvkgfqph0vzc3y6z2eu975wnpz2925ntjccd5cfqxtyu8sta57j8"
      - "decl f5: <9>"
      - "  retn [false, false, false, false, false, false, false, false, false, false, false, false, false, false, false, false, false, false, false, false, false, false, false, false, false, false, false, false, false, false, false, false, false, false, false, false, false, false, false, false, false, false, false, false, false, false, false, false, false, false, false, false, false, false, false, false, false, false, false, false, false, false, false, false, false, false, false, false, false, false, false, false, false, false, false, false, false, false, false, false, false, false, false, false, false, false, false, false, false, false, false, false, false, false, false, false, false, false, false, false, false, false, false, false, false, false, false, false, false, false, false, false, false, false, false, false, false, false, false, false, false, false, false, false, false, false, false, false, false, false, false, false, false, false, false, false, false, false, false, false, false, false, false, false, false, false, false, false, false, false, false, false, false, false, false, false, false, false, false, false, false, false, false, false, false, false, false, false, false, false, false, false, false, false, false, false, false, false, false, false, false, false, false, false, false, false, false, false, false, false, false, false, false, false, false, false, false, false, false, false, false, false, false, false, false, false, false, false, false, false, false, false, false, false, false, false, false, false, false, false, false, false, false, false, false, false, false, false, false, false, false, false, false, false, false, false, false, false, false, false, false, false, false, false, false, false, false, false, false, false, false, false, false, false, false, false]"
      - "decl f6: <10>"
      - "  retn aleo1qnr4dkkvkgfqph0vzc3y6z2eu975wnpz2925ntjccd5cfqxtyu8sta57j8"
      - "decl f7: <11>"
      - "  retn [0, 0, 0, 0, 0, 0, 0, 0, 0, 0, 0, 0, 0, 0, 0, 0, 0, 0, 0, 0, 0, 0, 0, 0, 0, 0, 0, 0, 0, 0, 0, 0]"
      - "decl f8: <12>"
      - "  retn aleo1qnr4dkkvkgfqph0vzc3y6z2eu975wnpz2925ntjccd5cfqxtyu8sta57j8"
      - "decl f9: <13>"
      - "  retn [false]"
      - "decl f10: <14>"
      - "  retn false"
      - "decl f11: <15>"
      - "  retn [0]"
      - "decl f12: <16>"
      - "  retn false"
      - "decl f13: <17>"
      - "  retn [false]"
      - "decl f14: <18>"
      - "  retn false"
      - "decl f15: <19>"
      - "  retn [0]"
      - "decl f16: <20>"
      - "  retn false"
      - "decl f17: <21>"
      - "  retn [false, false, false, false, false, false, false, false, false, false, false, false, false, false, false, false, false, false, false, false, false, false, false, false, false, false, false, false, false, false, false, false, false, false, false, false, false, false, false, false, false, false, false, false, false, false, false, false, false, false, false, false, false, false, false, false, false, false, false, false, false, false, false, false, false, false, false, false, false, false, false, false, false, false, false, false, false, false, false, false, false, false, false, false, false, false, false, false, false, false, false, false, false, false, false, false, false, false, false, false, false, false, false, false, false, false, false, false, false, false, false, false, false, false, false, false, false, false, false, false, false, false, false, false, false, false, false, false, false, false, false, false, false, false, false, false, false, false, false, false, false, false, false, false, false, false, false, false, false, false, false, false, false, false, false, false, false, false, false, false, false, false, false, false, false, false, false, false, false, false, false, false, false, false, false, false, false, false, false, false, false, false, false, false, false, false, false, false, false, false, false, false, false, false, false, false, false, false, false, false, false, false, false, false, false, false, false, false, false, false, false, false, false, false, false, false, false, false, false, false, false, false, false, false, false, false, false, false, false, false, false, false, false, false, false, false, false, false, false, false, false, false, false, false, false, false, false, false, false, false, false, false, false]"
      - "decl f18: <22>"
      - "  retn 'a'"
      - "decl f19: <23>"
      - "  retn [0, 0, 0, 0, 0, 0, 0, 0, 0, 0, 0, 0, 0, 0, 0, 0, 0, 0, 0, 0, 0, 0, 0, 0, 0, 0, 0, 0, 0, 0, 0, 0]"
      - "decl f20: <24>"
      - "  retn 'a'"
      - "decl f21: <25>"
      - "  retn [false, false, false, false, false, false, false, false, false, false, false, false, false, false, false, false, false, false, false, false, false, false, false, false, false, false, false, false, false, false, false, false, false, false, false, false, false, false, false, false, false, false, false, false, false, false, false, false, false, false, false, false, false, false, false, false, false, false, false, false, false, false, false, false, false, false, false, false, false, false, false, false, false, false, false, false, false, false, false, false, false, false, false, false, false, false, false, false, false, false, false, false, false, false, false, false, false, false, false, false, false, false, false, false, false, false, false, false, false, false, false, false, false, false, false, false, false, false, false, false, false, false, false, false, false, false, false, false, false, false, false, false, false, false, false, false, false, false, false, false, false, false, false, false, false, false, false, false, false, false, false, false, false, false, false, false, false, false, false, false, false, false, false, false, false, false, false, false, false, false, false, false, false, false, false, false, false, false, false, false, false, false, false, false, false, false, false, false, false, false, false, false, false, false, false, false, false, false, false, false, false, false, false, false, false, false, false, false, false, false, false, false, false, false, false, false, false, false, false, false, false, false, false, false, false, false, false, false, false, false, false, false, false, false, false, false, false, false, false, false, false, false, false, false, false, false, false, false, false, false, false, false, false]"
      - "decl f22: <26>"
      - "  retn 'a'"
      - "decl f23: <27>"
      - "  retn [0, 0, 0, 0, 0, 0, 0, 0, 0, 0, 0, 0, 0, 0, 0, 0, 0, 0, 0, 0, 0, 0, 0, 0, 0, 0, 0, 0, 0, 0, 0, 0]"
      - "decl f24: <28>"
      - "  retn 'a'"
      - "decl f25: <29>"
      - "  retn [false, false, false, false, false, false, false, false, false, false, false, false, false, false, false, false, false, false, false, false, false, false, false, false, false, false, false, false, false, false, false, false, false, false, false, false, false, false, false, false, false, false, false, false, false, false, false, false, false, false, false, false, false, false, false, false, false, false, false, false, false, false, false, false, false, false, false, false, false, false, false, false, false, false, false, false, false, false, false, false, false, false, false, false, false, false, false, false, false, false, false, false, false, false, false, false, false, false, false, false, false, false, false, false, false, false, false, false, false, false, false, false, false, false, false, false, false, false, false, false, false, false, false, false, false, false, false, false, false, false, false, false, false, false, false, false, false, false, false, false, false, false, false, false, false, false, false, false, false, false, false, false, false, false, false, false, false, false, false, false, false, false, false, false, false, false, false, false, false, false, false, false, false, false, false, false, false, false, false, false, false, false, false, false, false, false, false, false, false, false, false, false, false, false, false, false, false, false, false, false, false, false, false, false, false, false, false, false, false, false, false, false, false, false, false, false, false, false, false, false, false, false, false, false, false, false, false, false, false, false, false, false, false, false, false, false, false, false, false, false, false, false, false, false, false, false, false, false, false, false, false, false, false]"
      - "decl f26: <30>"
      - "  retn []"
      - "decl f27: <31>"
      - "  retn [0, 0, 0, 0, 0, 0, 0, 0, 0, 0, 0, 0, 0, 0, 0, 0, 0, 0, 0, 0, 0, 0, 0, 0, 0, 0, 0, 0, 0, 0, 0, 0]"
      - "decl f28: <32>"
      - "  retn []"
      - "decl f29: <33>"
      - "  retn [false, false, false, false, false, false, false, false, false, false, false, false, false, false, false, false, false, false, false, false, false, false, false, false, false, false, false, false, false, false, false, false, false, false, false, false, false, false, false, false, false, false, false, false, false, false, false, false, false, false, false, false, false, false, false, false, false, false, false, false, false, false, false, false, false, false, false, false, false, false, false, false, false, false, false, false, false, false, false, false, false, false, false, false, false, false, false, false, false, false, false, false, false, false, false, false, false, false, false, false, false, false, false, false, false, false, false, false, false, false, false, false, false, false, false, false, false, false, false, false, false, false, false, false, false, false, false, false, false, false, false, false, false, false, false, false, false, false, false, false, false, false, false, false, false, false, false, false, false, false, false, false, false, false, false, false, false, false, false, false, false, false, false, false, false, false, false, false, false, false, false, false, false, false, false, false, false, false, false, false, false, false, false, false, false, false, false, false, false, false, false, false, false, false, false, false, false, false, false, false, false, false, false, false, false, false, false, false, false, false, false, false, false, false, false, false, false, false, false, false, false, false, false, false, false, false, false, false, false, false, false, false, false, false, false, false, false, false, false, false, false, false, false, false, false, false, false, false, false, false, false, false, false]"
      - "decl f30: <34>"
      - "  retn []"
      - "decl f31: <35>"
      - "  retn [0, 0, 0, 0, 0, 0, 0, 0, 0, 0, 0, 0, 0, 0, 0, 0, 0, 0, 0, 0, 0, 0, 0, 0, 0, 0, 0, 0, 0, 0, 0, 0]"
      - "decl f32: <36>"
      - "  retn []"
      - "decl f33: <37>"
      - "  retn [false, false, false, false, false, false, false, false, false, false, false, false, false, false, false, false, false, false, false, false, false, false, false, false, false, false, false, false, false, false, false, false, false, false, false, false, false, false, false, false, false, false, false, false, false, false, false, false, false, false, false, false, false, false, false, false, false, false, false, false, false, false, false, false, false, false, false, false, false, false, false, false, false, false, false, false, false, false, false, false, false, false, false, false, false, false, false, false, false, false, false, false, false, false, false, false, false, false, false, false, false, false, false, false, false, false, false, false, false, false, false, false, false, false, false, false, false, false, false, false, false, false, false, false, false, false, false, false, false, false, false, false, false, false, false, false, false, false, false, false, false, false, false, false, false, false, false, false, false, false, false, false, false, false, false, false, false, false, false, false, false, false, false, false, false, false, false, false, false, false, false, false, false, false, false, false, false, false, false, false, false, false, false, false, false, false, false, false, false, false, false, false, false, false, false, false, false, false, false, false, false, false, false, false, false, false, false, false, false, false, false, false, false, false, false, false, false, false, false, false, false, false, false, false, false, false, false, false, false, false, false, false, false, false, false, false, false, false, false, false, false, false, false, false, false, false, false, false, false, false, false, false, false, false, false, false, false, false, false, false, false, false, false, false, false, false, false, false, false, false, false, false, false, false, false, false, false, false, false, false, false, false, false, false, false, false, false, false, false, false, false, false, false, false, false, false, false, false, false, false, false, false, false, false, false, false, false, false, false, false, false, false, false, false, false, false, false, false, false, false, false, false, false, false, false, false, false, false, false, false, false, false, false, false, false, false, false, false, false, false, false, false, false, false, false, false, false, false, false, false, false, false, false, false, false, false, false, false, false, false, false, false, false, false, false, false, false, false, false, false, false, false, false, false, false, false, false, false, false, false, false, false, false, false, false, false, false, false, false, false, false, false, false, false, false, false, false, false, false, false, false, false, false, false, false, false, false, false, false, false, false, false, false, false, false, false, false, false, false, false, false, false, false, false, false, false, false, false, false, false, false, false, false, false, false, false, false, false, false, false, false, false, false, false, false, false, false, false, false, false, false, false, false, false, false, false, false, false, false, false, false, false, false, false, false, false, false, false, false, false, false, false, false, false, false, false, false, false, false, false, false, false, false, false, false, false, false, false, false, false, false, false, false, false, false, false, false, false, false, false, false, false, false, false, false, false]"
      - "decl f34: <38>"
      - "  retn []group"
      - "decl f35: <39>"
      - "  retn [0, 0, 0, 0, 0, 0, 0, 0, 0, 0, 0, 0, 0, 0, 0, 0, 0, 0, 0, 0, 0, 0, 0, 0, 0, 0, 0, 0, 0, 0, 0, 0, 0, 0, 0, 0, 0, 0, 0, 0, 0, 0, 0, 0, 0, 0, 0, 0, 0, 0, 0, 0, 0, 0, 0, 0, 0, 0, 0, 0, 0, 0, 0, 0]"
      - "decl f36: <40>"
      - "  retn []group"
      - "decl f37: <41>"
      - "  retn [false, false, false, false, false, false, false, false, false, false, false, false, false, false, false, false, false, false, false, false, false, false, false, false, false, false, false, false, false, false, false, false, false, false, false, false, false, false, false, false, false, false, false, false, false, false, false, false, false, false, false, false, false, false, false, false, false, false, false, false, false, false, false, false, false, false, false, false, false, false, false, false, false, false, false, false, false, false, false, false, false, false, false, false, false, false, false, false, false, false, false, false, false, false, false, false, false, false, false, false, false, false, false, false, false, false, false, false, false, false, false, false, false, false, false, false, false, false, false, false, false, false, false, false, false, false, false, false, false, false, false, false, false, false, false, false, false, false, false, false, false, false, false, false, false, false, false, false, false, false, false, false, false, false, false, false, false, false, false, false, false, false, false, false, false, false, false, false, false, false, false, false, false, false, false, false, false, false, false, false, false, false, false, false, false, false, false, false, false, false, false, false, false, false, false, false, false, false, false, false, false, false, false, false, false, false, false, false, false, false, false, false, false, false, false, false, false, false, false, false, false, false, false, false, false, false, false, false, false, false, false, false, false, false, false, false, false, false, false, false, false, false, false, false, false, false, false, false, false, false, false, false, false, false, false, false, false, false, false, false, false, false, false, false, false, false, false, false, false, false, false, false, false, false, false, false, false, false, false, false, false, false, false, false, false, false, false, false, false, false, false, false, false, false, false, false, false, false, false, false, false, false, false, false, false, false, false, false, false, false, false, false, false, false, false, false, false, false, false, false, false, false, false, false, false, false, false, false, false, false, false, false, false, false, false, false, false, false, false, false, false, false, false, false, false, false, false, false, false, false, false, false, false, false, false, false, false, false, false, false, false, false, false, false, false, false, false, false, false, false, false, false, false, false, false, false, false, false, false, false, false, false, false, false, false, false, false, false, false, false, false, false, false, false, false, false, false, false, false, false, false, false, false, false, false, false, false, false, false, false, false, false, false, false, false, false, false, false, false, false, false, false, false, false, false, false, false, false, false, false, false, false, false, false, false, false, false, false, false, false, false, false, false, false, false, false, false, false, false, false, false, false, false, false, false, false, false, false, false, false, false, false, false, false, false, false, false, false, false, false, false, false, false, false, false, false, false, false, false, false, false, false, false, false, false, false, false, false, false, false, false, false, false, false, false, false, false, false, false, false, false, false, false, false, false, false]"
      - "decl f38: <42>"
      - "  retn []group"
      - "decl f39: <43>"
      - "  retn [0, 0, 0, 0, 0, 0, 0, 0, 0, 0, 0, 0, 0, 0, 0, 0, 0, 0, 0, 0, 0, 0, 0, 0, 0, 0, 0, 0, 0, 0, 0, 0, 0, 0, 0, 0, 0, 0, 0, 0, 0, 0, 0, 0, 0, 0, 0, 0, 0, 0, 0, 0, 0, 0, 0, 0, 0, 0, 0, 0, 0, 0, 0, 0]"
      - "decl f40: <44>"
      - "  retn []group"
      - "decl f41: <45>"
      - "  retn [false, false, false, false, false, false, false, false]"
      - "decl f42: <46>"
      - "  retn 0"
      - "decl f43: <47>"
      - "  retn [0]"
      - "decl f44: <48>"
      - "  retn 0"
      - "decl f45: <49>"
      - "  retn [false, false, false, false, false, false, false, false]"
      - "decl f46: <50>"
      - "  retn 0"
      - "decl f47: <51>"
      - "  retn [0]"
      - "decl f48: <52>"
      - "  retn 0"
      - "decl f49: <53>"
      - "  retn [false, false, false, false, false, false, false, false, false, false, false, false, false, false, false, false]"
      - "decl f50: <54>"
      - "  retn 0"
      - "decl f51: <55>"
      - "  retn [0, 0]"
      - "decl f52: <56>"
      - "  retn 0"
      - "decl f53: <57>"
      - "  retn [false, false, false, false, false, false, false, false, false, false, false, false, false, false, false, false]"
      - "decl f54: <58>"
      - "  retn 0"
      - "decl f55: <59>"
      - "  retn [0, 0]"
      - "decl f56: <60>"
      - "  retn 0"
      - "decl f57: <61>"
      - "  retn [false, false, false, false, false, false, false, false, false, false, false, false, false, false, false, false, false, false, false, false, false, false, false, false, false, false, false, false, false, false, false, false]"
      - "decl f58: <62>"
      - "  retn 0"
      - "decl f59: <63>"
      - "  retn [0, 0, 0, 0]"
      - "decl f60: <64>"
      - "  retn 0"
      - "decl f61: <65>"
      - "  retn [false, false, false, false, false, false, false, false, false, false, false, false, false, false, false, false, false, false, false, false, false, false, false, false, false, false, false, false, false, false, false, false]"
      - "decl f62: <66>"
      - "  retn 0"
      - "decl f63: <67>"
      - "  retn [0, 0, 0, 0]"
      - "decl f64: <68>"
      - "  retn 0"
      - "decl f65: <69>"
      - "  retn [false, false, false, false, false, false, false, false, false, false, false, false, false, false, false, false, false, false, false, false, false, false, false, false, false, false, false, false, false, false, false, false, false, false, false, false, false, false, false, false, false, false, false, false, false, false, false, false, false, false, false, false, false, false, false, false, false, false, false, false, false, false, false, false]"
      - "decl f66: <70>"
      - "  retn 0"
      - "decl f67: <71>"
      - "  retn [0, 0, 0, 0, 0, 0, 0, 0]"
      - "decl f68: <72>"
      - "  retn 0"
      - "decl f69: <73>"
      - "  retn [false, false, false, false, false, false, false, false, false, false, false, false, false, false, false, false, false, false, false, false, false, false, false, false, false, false, false, false, false, false, false, false, false, false, false, false, false, false, false, false, false, false, false, false, false, false, false, false, false, false, false, false, false, false, false, false, false, false, false, false, false, false, false, false]"
      - "decl f70: <74>"
      - "  retn 0"
      - "decl f71: <75>"
      - "  retn [0, 0, 0, 0, 0, 0, 0, 0]"
      - "decl f72: <76>"
      - "  retn 0"
      - "decl f73: <77>"
      - "  retn [false, false, false, false, false, false, false, false, false, false, false, false, false, false, false, false, false, false, false, false, false, false, false, false, false, false, false, false, false, false, false, false, false, false, false, false, false, false, false, false, false, false, false, false, false, false, false, false, false, false, false, false, false, false, false, false, false, false, false, false, false, false, false, false, false, false, false, false, false, false, false, false, false, false, false, false, false, false, false, false, false, false, false, false, false, false, false, false, false, false, false, false, false, false, false, false, false, false, false, false, false, false, false, false, false, false, false, false, false, false, false, false, false, false, false, false, false, false, false, false, false, false, false, false, false, false, false, false]"
      - "decl f74: <78>"
      - "  retn 0"
      - "decl f75: <79>"
      - "  retn [0, 0, 0, 0, 0, 0, 0, 0, 0, 0, 0, 0, 0, 0, 0, 0]"
      - "decl f76: <80>"
      - "  retn 0"
      - "decl f77: <81>"
      - "  retn [false, false, false, false, false, false, false, false, false, false, false, false, false, false, false, false, false, false, false, false, false, false, false, false, false, false, false, false, false, false, false, false, false, false, false, false, false, false, false, false, false, false, false, false, false, false, false, false, false, false, false, false, false, false, false, false, false, false, false, false, false, false, false, false, false, false, false, false, false, false, false, false, false, false, false, false, false, false, false, false, false, false, false, false, false, false, false, false, false, false, false, false, false, false, false, false, false, false, false, false, false, false, false, false, false, false, false, false, false, false, false, false, false, false, false, false, false, false, false, false, false, false, false, false, false, false, false, false]"
      - "decl f78: <82>"
      - "  retn 0"
      - "decl f79: <83>"
      - "  retn [0, 0, 0, 0, 0, 0, 0, 0, 0, 0, 0, 0, 0, 0, 0, 0]"
      - "decl f80: <84>"
      - "  retn 0"
      - "decl f81: <85>"
      - "  retn [false, false, false, false, false, false, false, false]"
      - "decl f82: <86>"
      - "  retn 0"
      - "decl f83: <87>"
      - "  retn [0]"
      - "decl f84: <88>"
      - "  retn 0"
      - "decl f85: <89>"
      - "  retn [false, false, false, false, false, false, false, false]"
      - "decl f86: <90>"
      - "  retn 0"
      - "decl f87: <91>"
      - "  retn [0]"
      - "decl f88: <92>"
      - "  retn 0"
      - "decl f89: <93>"
      - "  retn [false, false, false, false, false, false, false, false, false, false, false, false, false, false, false, false]"
      - "decl f90: <94>"
      - "  retn 0"
      - "decl f91: <95>"
      - "  retn [0, 0]"
      - "decl f92: <96>"
      - "  retn 0"
      - "decl f93: <97>"
      - "  retn [false, false, false, false, false, false, false, false, false, false, false, false, false, false, false, false]"
      - "decl f94: <98>"
      - "  retn 0"
      - "decl f95: <99>"
      - "  retn [0, 0]"
      - "decl f96: <100>"
      - "  retn 0"
      - "decl f97: <101>"
      - "  retn [false, false, false, false, false, false, false, false, false, false, false, false, false, false, false, false, false, false, false, false, false, false, false, false, false, false, false, false, false, false, false, false]"
      - "decl f98: <102>"
      - "  retn 0"
      - "decl f99: <103>"
      - "  retn [0, 0, 0, 0]"
      - "decl f100: <104>"
      - "  retn 0"
      - "decl f101: <105>"
      - "  retn [false, false, false, false, false, false, false, false, false, false, false, false, false, false, false, false, false, false, false, false, false, false, false, false, false, false, false, false, false, false, false, false]"
      - "decl f102: <106>"
      - "  retn 0"
      - "decl f103: <107>"
      - "  retn [0, 0, 0, 0]"
      - "decl f104: <108>"
      - "  retn 0"
      - "decl f105: <109>"
      - "  retn [false, false, false, false, false, false, false, false, false, false, false, false, false, false, false, false, false, false, false, false, false, false, false, false, false, false, false, false, false, false, false, false, false, false, false, false, false, false, false, false, false, false, false, false, false, false, false, false, false, false, false, false, false, false, false, false, false, false, false, false, false, false, false, false]"
      - "decl f106: <110>"
      - "  retn 0"
      - "decl f107: <111>"
      - "  retn [0, 0, 0, 0, 0, 0, 0, 0]"
      - "decl f108: <112>"
      - "  retn 0"
      - "decl f109: <113>"
      - "  retn [false, false, false, false, false, false, false, false, false, false, false, false, false, false, false, false, false, false, false, false, false, false, false, false, false, false, false, false, false, false, false, false, false, false, false, false, false, false, false, false, false, false, false, false, false, false, false, false, false, false, false, false, false, false, false, false, false, false, false, false, false, false, false, false]"
      - "decl f110: <114>"
      - "  retn 0"
      - "decl f111: <115>"
      - "  retn [0, 0, 0, 0, 0, 0, 0, 0]"
      - "decl f112: <116>"
      - "  retn 0"
      - "decl f113: <117>"
      - "  retn [false, false, false, false, false, false, false, false, false, false, false, false, false, false, false, false, false, false, false, false, false, false, false, false, false, false, false, false, false, false, false, false, false, false, false, false, false, false, false, false, false, false, false, false, false, false, false, false, false, false, false, false, false, false, false, false, false, false, false, false, false, false, false, false, false, false, false, false, false, false, false, false, false, false, false, false, false, false, false, false, false, false, false, false, false, false, false, false, false, false, false, false, false, false, false, false, false, false, false, false, false, false, false, false, false, false, false, false, false, false, false, false, false, false, false, false, false, false, false, false, false, false, false, false, false, false, false, false]"
      - "decl f114: <118>"
      - "  retn 0"
      - "decl f115: <119>"
      - "  retn [0, 0, 0, 0, 0, 0, 0, 0, 0, 0, 0, 0, 0, 0, 0, 0]"
      - "decl f116: <120>"
      - "  retn 0"
      - "decl f117: <121>"
      - "  retn [false, false, false, false, false, false, false, false, false, false, false, false, false, false, false, false, false, false, false, false, false, false, false, false, false, false, false, false, false, false, false, false, false, false, false, false, false, false, false, false, false, false, false, false, false, false, false, false, false, false, false, false, false, false, false, false, false, false, false, false, false, false, false, false, false, false, false, false, false, false, false, false, false, false, false, false, false, false, false, false, false, false, false, false, false, false, false, false, false, false, false, false, false, false, false, false, false, false, false, false, false, false, false, false, false, false, false, false, false, false, false, false, false, false, false, false, false, false, false, false, false, false, false, false, false, false, false, false]"
      - "decl f118: <122>"
      - "  retn 0"
      - "decl f119: <123>"
      - "  retn [0, 0, 0, 0, 0, 0, 0, 0, 0, 0, 0, 0, 0, 0, 0, 0]"
      - "decl f120: <124>"
      - "  retn 0"
      - ""
    output:
      - input_file: dummy.in
        output:
          registers:
            r0:
              type: bool
              value: "true"
<<<<<<< HEAD
    initial_ast: 6ff04fd6c0802650bbda2b125a5edf9644130ff9bb9aa66bcd10677463479b66
    imports_resolved_ast: 7b8f0a54e70392aa2fb93daecb693cc0d785599cf90786075484ee1a57414764
    canonicalized_ast: 7b8f0a54e70392aa2fb93daecb693cc0d785599cf90786075484ee1a57414764
    type_inferenced_ast: b52fc5a9a83738b68eb38fbdb85ba01263fd61813240749c7a88f380f21619be
=======
    initial_ast: 9e81def6bc7e910cb15e543dbe94bda6cd9c31b747e19e0cde0b973296b959ae
    imports_resolved_ast: fabf5cb9280b2090f477db160832ade989307f7a90a1808876ecc40678f94397
    canonicalized_ast: fabf5cb9280b2090f477db160832ade989307f7a90a1808876ecc40678f94397
    type_inferenced_ast: a40d4607f4eb5583f09ae8818ecd6901e7258eb74074a6fc86683a8f0027a6c8
>>>>>>> d621ee72
<|MERGE_RESOLUTION|>--- conflicted
+++ resolved
@@ -263,14 +263,7 @@
             r0:
               type: bool
               value: "true"
-<<<<<<< HEAD
-    initial_ast: 6ff04fd6c0802650bbda2b125a5edf9644130ff9bb9aa66bcd10677463479b66
-    imports_resolved_ast: 7b8f0a54e70392aa2fb93daecb693cc0d785599cf90786075484ee1a57414764
-    canonicalized_ast: 7b8f0a54e70392aa2fb93daecb693cc0d785599cf90786075484ee1a57414764
-    type_inferenced_ast: b52fc5a9a83738b68eb38fbdb85ba01263fd61813240749c7a88f380f21619be
-=======
-    initial_ast: 9e81def6bc7e910cb15e543dbe94bda6cd9c31b747e19e0cde0b973296b959ae
-    imports_resolved_ast: fabf5cb9280b2090f477db160832ade989307f7a90a1808876ecc40678f94397
-    canonicalized_ast: fabf5cb9280b2090f477db160832ade989307f7a90a1808876ecc40678f94397
-    type_inferenced_ast: a40d4607f4eb5583f09ae8818ecd6901e7258eb74074a6fc86683a8f0027a6c8
->>>>>>> d621ee72
+    initial_ast: 079d704be7e88f30e8ce9996f8cd92bf76b404e8817e164d852bfd2a45ce2a31
+    imports_resolved_ast: d6dbf64ea18383a68400724f88715a6fbedfc9f7069f00dca19791c6d51ca6ff
+    canonicalized_ast: d6dbf64ea18383a68400724f88715a6fbedfc9f7069f00dca19791c6d51ca6ff
+    type_inferenced_ast: 1f646dcd88d69f5533603d1da67c7275deeb4735b2b468e68f006cd0a9d786a2