---
namespace: Compile
expectation: Pass
outputs:
  - circuit:
      num_public_variables: 0
      num_private_variables: 2
      num_constraints: 2
      at: 401937c524c61a28b4fab76d7a1f85bb628850012af62362a0922610372faf92
      bt: cdf9a9cee4f2edf55111a95ae60bde9801080f6bde638a5c79273a39a2f9f7f5
      ct: 643d5437104296e21d906ecb15b2c96ad278f20cfc4af53b12bb6069bd853726
    ir:
      - "decl f0: <0>"
      - "  store &v1, ((v0), (), (), ())"
      - "  store &v3, -9223372036854775808"
      - "  eq &v4, v2, true"
      - "  retn v4"
      - "decl f1: <5>"
      - "  retn [false, false, false, false, false, false, false, false, false, false, false, false, false, false, false, false, false, false, false, false, false, false, false, false, false, false, false, false, false, false, false, false, false, false, false, false, false, false, false, false, false, false, false, false, false, false, false, false, false, false, false, false, false, false, false, false, false, false, false, false, false, false, false, false, false, false, false, false, false, false, false, false, false, false, false, false, false, false, false, false, false, false, false, false, false, false, false, false, false, false, false, false, false, false, false, false, false, false, false, false, false, false, false, false, false, false, false, false, false, false, false, false, false, false, false, false, false, false, false, false, false, false, false, false, false, false, false, false, false, false, false, false, false, false, false, false, false, false, false, false, false, false, false, false, false, false, false, false, false, false, false, false, false, false, false, false, false, false, false, false, false, false, false, false, false, false, false, false, false, false, false, false, false, false, false, false, false, false, false, false, false, false, false, false, false, false, false, false, false, false, false, false, false, false, false, false, false, false, false, false, false, false, false, false, false, false, false, false, false, false, false, false, false, false, false, false, false, false, false, false, false, false, false, false, false, false, false, false, false, false, false, false, false, false, false, false, false, false, false, false, false, false, false, false, false, false, false, false, false, false, false, false, false, false, false, false]"
      - "decl f2: <6>"
      - "  retn aleo1qnr4dkkvkgfqph0vzc3y6z2eu975wnpz2925ntjccd5cfqxtyu8sta57j8"
      - "decl f3: <7>"
      - "  retn [0, 0, 0, 0, 0, 0, 0, 0, 0, 0, 0, 0, 0, 0, 0, 0, 0, 0, 0, 0, 0, 0, 0, 0, 0, 0, 0, 0, 0, 0, 0, 0]"
      - "decl f4: <8>"
      - "  retn aleo1qnr4dkkvkgfqph0vzc3y6z2eu975wnpz2925ntjccd5cfqxtyu8sta57j8"
      - "decl f5: <9>"
      - "  retn [false, false, false, false, false, false, false, false, false, false, false, false, false, false, false, false, false, false, false, false, false, false, false, false, false, false, false, false, false, false, false, false, false, false, false, false, false, false, false, false, false, false, false, false, false, false, false, false, false, false, false, false, false, false, false, false, false, false, false, false, false, false, false, false, false, false, false, false, false, false, false, false, false, false, false, false, false, false, false, false, false, false, false, false, false, false, false, false, false, false, false, false, false, false, false, false, false, false, false, false, false, false, false, false, false, false, false, false, false, false, false, false, false, false, false, false, false, false, false, false, false, false, false, false, false, false, false, false, false, false, false, false, false, false, false, false, false, false, false, false, false, false, false, false, false, false, false, false, false, false, false, false, false, false, false, false, false, false, false, false, false, false, false, false, false, false, false, false, false, false, false, false, false, false, false, false, false, false, false, false, false, false, false, false, false, false, false, false, false, false, false, false, false, false, false, false, false, false, false, false, false, false, false, false, false, false, false, false, false, false, false, false, false, false, false, false, false, false, false, false, false, false, false, false, false, false, false, false, false, false, false, false, false, false, false, false, false, false, false, false, false, false, false, false, false, false, false, false, false, false, false, false, false, false, false, false]"
      - "decl f6: <10>"
      - "  retn aleo1qnr4dkkvkgfqph0vzc3y6z2eu975wnpz2925ntjccd5cfqxtyu8sta57j8"
      - "decl f7: <11>"
      - "  retn [0, 0, 0, 0, 0, 0, 0, 0, 0, 0, 0, 0, 0, 0, 0, 0, 0, 0, 0, 0, 0, 0, 0, 0, 0, 0, 0, 0, 0, 0, 0, 0]"
      - "decl f8: <12>"
      - "  retn aleo1qnr4dkkvkgfqph0vzc3y6z2eu975wnpz2925ntjccd5cfqxtyu8sta57j8"
      - "decl f9: <13>"
      - "  retn [false]"
      - "decl f10: <14>"
      - "  retn false"
      - "decl f11: <15>"
      - "  retn [0]"
      - "decl f12: <16>"
      - "  retn false"
      - "decl f13: <17>"
      - "  retn [false]"
      - "decl f14: <18>"
      - "  retn false"
      - "decl f15: <19>"
      - "  retn [0]"
      - "decl f16: <20>"
      - "  retn false"
      - "decl f17: <21>"
      - "  retn [false, false, false, false, false, false, false, false, false, false, false, false, false, false, false, false, false, false, false, false, false, false, false, false, false, false, false, false, false, false, false, false, false, false, false, false, false, false, false, false, false, false, false, false, false, false, false, false, false, false, false, false, false, false, false, false, false, false, false, false, false, false, false, false, false, false, false, false, false, false, false, false, false, false, false, false, false, false, false, false, false, false, false, false, false, false, false, false, false, false, false, false, false, false, false, false, false, false, false, false, false, false, false, false, false, false, false, false, false, false, false, false, false, false, false, false, false, false, false, false, false, false, false, false, false, false, false, false, false, false, false, false, false, false, false, false, false, false, false, false, false, false, false, false, false, false, false, false, false, false, false, false, false, false, false, false, false, false, false, false, false, false, false, false, false, false, false, false, false, false, false, false, false, false, false, false, false, false, false, false, false, false, false, false, false, false, false, false, false, false, false, false, false, false, false, false, false, false, false, false, false, false, false, false, false, false, false, false, false, false, false, false, false, false, false, false, false, false, false, false, false, false, false, false, false, false, false, false, false, false, false, false, false, false, false, false, false, false, false, false, false, false, false, false, false, false, false, false, false, false, false, false, false]"
      - "decl f18: <22>"
      - "  retn 'a'"
      - "decl f19: <23>"
      - "  retn [0, 0, 0, 0, 0, 0, 0, 0, 0, 0, 0, 0, 0, 0, 0, 0, 0, 0, 0, 0, 0, 0, 0, 0, 0, 0, 0, 0, 0, 0, 0, 0]"
      - "decl f20: <24>"
      - "  retn 'a'"
      - "decl f21: <25>"
      - "  retn [false, false, false, false, false, false, false, false, false, false, false, false, false, false, false, false, false, false, false, false, false, false, false, false, false, false, false, false, false, false, false, false, false, false, false, false, false, false, false, false, false, false, false, false, false, false, false, false, false, false, false, false, false, false, false, false, false, false, false, false, false, false, false, false, false, false, false, false, false, false, false, false, false, false, false, false, false, false, false, false, false, false, false, false, false, false, false, false, false, false, false, false, false, false, false, false, false, false, false, false, false, false, false, false, false, false, false, false, false, false, false, false, false, false, false, false, false, false, false, false, false, false, false, false, false, false, false, false, false, false, false, false, false, false, false, false, false, false, false, false, false, false, false, false, false, false, false, false, false, false, false, false, false, false, false, false, false, false, false, false, false, false, false, false, false, false, false, false, false, false, false, false, false, false, false, false, false, false, false, false, false, false, false, false, false, false, false, false, false, false, false, false, false, false, false, false, false, false, false, false, false, false, false, false, false, false, false, false, false, false, false, false, false, false, false, false, false, false, false, false, false, false, false, false, false, false, false, false, false, false, false, false, false, false, false, false, false, false, false, false, false, false, false, false, false, false, false, false, false, false, false, false, false]"
      - "decl f22: <26>"
      - "  retn 'a'"
      - "decl f23: <27>"
      - "  retn [0, 0, 0, 0, 0, 0, 0, 0, 0, 0, 0, 0, 0, 0, 0, 0, 0, 0, 0, 0, 0, 0, 0, 0, 0, 0, 0, 0, 0, 0, 0, 0]"
      - "decl f24: <28>"
      - "  retn 'a'"
      - "decl f25: <29>"
      - "  retn [false, false, false, false, false, false, false, false, false, false, false, false, false, false, false, false, false, false, false, false, false, false, false, false, false, false, false, false, false, false, false, false, false, false, false, false, false, false, false, false, false, false, false, false, false, false, false, false, false, false, false, false, false, false, false, false, false, false, false, false, false, false, false, false, false, false, false, false, false, false, false, false, false, false, false, false, false, false, false, false, false, false, false, false, false, false, false, false, false, false, false, false, false, false, false, false, false, false, false, false, false, false, false, false, false, false, false, false, false, false, false, false, false, false, false, false, false, false, false, false, false, false, false, false, false, false, false, false, false, false, false, false, false, false, false, false, false, false, false, false, false, false, false, false, false, false, false, false, false, false, false, false, false, false, false, false, false, false, false, false, false, false, false, false, false, false, false, false, false, false, false, false, false, false, false, false, false, false, false, false, false, false, false, false, false, false, false, false, false, false, false, false, false, false, false, false, false, false, false, false, false, false, false, false, false, false, false, false, false, false, false, false, false, false, false, false, false, false, false, false, false, false, false, false, false, false, false, false, false, false, false, false, false, false, false, false, false, false, false, false, false, false, false, false, false, false, false, false, false, false, false, false, false]"
      - "decl f26: <30>"
      - "  retn []"
      - "decl f27: <31>"
      - "  retn [0, 0, 0, 0, 0, 0, 0, 0, 0, 0, 0, 0, 0, 0, 0, 0, 0, 0, 0, 0, 0, 0, 0, 0, 0, 0, 0, 0, 0, 0, 0, 0]"
      - "decl f28: <32>"
      - "  retn []"
      - "decl f29: <33>"
      - "  retn [false, false, false, false, false, false, false, false, false, false, false, false, false, false, false, false, false, false, false, false, false, false, false, false, false, false, false, false, false, false, false, false, false, false, false, false, false, false, false, false, false, false, false, false, false, false, false, false, false, false, false, false, false, false, false, false, false, false, false, false, false, false, false, false, false, false, false, false, false, false, false, false, false, false, false, false, false, false, false, false, false, false, false, false, false, false, false, false, false, false, false, false, false, false, false, false, false, false, false, false, false, false, false, false, false, false, false, false, false, false, false, false, false, false, false, false, false, false, false, false, false, false, false, false, false, false, false, false, false, false, false, false, false, false, false, false, false, false, false, false, false, false, false, false, false, false, false, false, false, false, false, false, false, false, false, false, false, false, false, false, false, false, false, false, false, false, false, false, false, false, false, false, false, false, false, false, false, false, false, false, false, false, false, false, false, false, false, false, false, false, false, false, false, false, false, false, false, false, false, false, false, false, false, false, false, false, false, false, false, false, false, false, false, false, false, false, false, false, false, false, false, false, false, false, false, false, false, false, false, false, false, false, false, false, false, false, false, false, false, false, false, false, false, false, false, false, false, false, false, false, false, false, false]"
      - "decl f30: <34>"
      - "  retn []"
      - "decl f31: <35>"
      - "  retn [0, 0, 0, 0, 0, 0, 0, 0, 0, 0, 0, 0, 0, 0, 0, 0, 0, 0, 0, 0, 0, 0, 0, 0, 0, 0, 0, 0, 0, 0, 0, 0]"
      - "decl f32: <36>"
      - "  retn []"
      - "decl f33: <37>"
      - "  retn [false, false, false, false, false, false, false, false, false, false, false, false, false, false, false, false, false, false, false, false, false, false, false, false, false, false, false, false, false, false, false, false, false, false, false, false, false, false, false, false, false, false, false, false, false, false, false, false, false, false, false, false, false, false, false, false, false, false, false, false, false, false, false, false, false, false, false, false, false, false, false, false, false, false, false, false, false, false, false, false, false, false, false, false, false, false, false, false, false, false, false, false, false, false, false, false, false, false, false, false, false, false, false, false, false, false, false, false, false, false, false, false, false, false, false, false, false, false, false, false, false, false, false, false, false, false, false, false, false, false, false, false, false, false, false, false, false, false, false, false, false, false, false, false, false, false, false, false, false, false, false, false, false, false, false, false, false, false, false, false, false, false, false, false, false, false, false, false, false, false, false, false, false, false, false, false, false, false, false, false, false, false, false, false, false, false, false, false, false, false, false, false, false, false, false, false, false, false, false, false, false, false, false, false, false, false, false, false, false, false, false, false, false, false, false, false, false, false, false, false, false, false, false, false, false, false, false, false, false, false, false, false, false, false, false, false, false, false, false, false, false, false, false, false, false, false, false, false, false, false, false, false, false, false, false, false, false, false, false, false, false, false, false, false, false, false, false, false, false, false, false, false, false, false, false, false, false, false, false, false, false, false, false, false, false, false, false, false, false, false, false, false, false, false, false, false, false, false, false, false, false, false, false, false, false, false, false, false, false, false, false, false, false, false, false, false, false, false, false, false, false, false, false, false, false, false, false, false, false, false, false, false, false, false, false, false, false, false, false, false, false, false, false, false, false, false, false, false, false, false, false, false, false, false, false, false, false, false, false, false, false, false, false, false, false, false, false, false, false, false, false, false, false, false, false, false, false, false, false, false, false, false, false, false, false, false, false, false, false, false, false, false, false, false, false, false, false, false, false, false, false, false, false, false, false, false, false, false, false, false, false, false, false, false, false, false, false, false, false, false, false, false, false, false, false, false, false, false, false, false, false, false, false, false, false, false, false, false, false, false, false, false, false, false, false, false, false, false, false, false, false, false, false, false, false, false, false, false, false, false, false, false, false, false, false, false, false, false, false, false, false, false, false, false, false, false, false, false, false, false, false, false, false, false, false, false, false, false, false, false, false, false, false, false, false, false, false, false, false, false, false, false, false, false, false, false]"
      - "decl f34: <38>"
      - "  retn []group"
      - "decl f35: <39>"
      - "  retn [0, 0, 0, 0, 0, 0, 0, 0, 0, 0, 0, 0, 0, 0, 0, 0, 0, 0, 0, 0, 0, 0, 0, 0, 0, 0, 0, 0, 0, 0, 0, 0, 0, 0, 0, 0, 0, 0, 0, 0, 0, 0, 0, 0, 0, 0, 0, 0, 0, 0, 0, 0, 0, 0, 0, 0, 0, 0, 0, 0, 0, 0, 0, 0]"
      - "decl f36: <40>"
      - "  retn []group"
      - "decl f37: <41>"
      - "  retn [false, false, false, false, false, false, false, false, false, false, false, false, false, false, false, false, false, false, false, false, false, false, false, false, false, false, false, false, false, false, false, false, false, false, false, false, false, false, false, false, false, false, false, false, false, false, false, false, false, false, false, false, false, false, false, false, false, false, false, false, false, false, false, false, false, false, false, false, false, false, false, false, false, false, false, false, false, false, false, false, false, false, false, false, false, false, false, false, false, false, false, false, false, false, false, false, false, false, false, false, false, false, false, false, false, false, false, false, false, false, false, false, false, false, false, false, false, false, false, false, false, false, false, false, false, false, false, false, false, false, false, false, false, false, false, false, false, false, false, false, false, false, false, false, false, false, false, false, false, false, false, false, false, false, false, false, false, false, false, false, false, false, false, false, false, false, false, false, false, false, false, false, false, false, false, false, false, false, false, false, false, false, false, false, false, false, false, false, false, false, false, false, false, false, false, false, false, false, false, false, false, false, false, false, false, false, false, false, false, false, false, false, false, false, false, false, false, false, false, false, false, false, false, false, false, false, false, false, false, false, false, false, false, false, false, false, false, false, false, false, false, false, false, false, false, false, false, false, false, false, false, false, false, false, false, false, false, false, false, false, false, false, false, false, false, false, false, false, false, false, false, false, false, false, false, false, false, false, false, false, false, false, false, false, false, false, false, false, false, false, false, false, false, false, false, false, false, false, false, false, false, false, false, false, false, false, false, false, false, false, false, false, false, false, false, false, false, false, false, false, false, false, false, false, false, false, false, false, false, false, false, false, false, false, false, false, false, false, false, false, false, false, false, false, false, false, false, false, false, false, false, false, false, false, false, false, false, false, false, false, false, false, false, false, false, false, false, false, false, false, false, false, false, false, false, false, false, false, false, false, false, false, false, false, false, false, false, false, false, false, false, false, false, false, false, false, false, false, false, false, false, false, false, false, false, false, false, false, false, false, false, false, false, false, false, false, false, false, false, false, false, false, false, false, false, false, false, false, false, false, false, false, false, false, false, false, false, false, false, false, false, false, false, false, false, false, false, false, false, false, false, false, false, false, false, false, false, false, false, false, false, false, false, false, false, false, false, false, false, false, false, false, false, false, false, false, false, false, false, false, false, false, false, false, false, false, false, false, false, false, false, false, false, false, false, false, false, false, false, false, false, false, false, false, false, false]"
      - "decl f38: <42>"
      - "  retn []group"
      - "decl f39: <43>"
      - "  retn [0, 0, 0, 0, 0, 0, 0, 0, 0, 0, 0, 0, 0, 0, 0, 0, 0, 0, 0, 0, 0, 0, 0, 0, 0, 0, 0, 0, 0, 0, 0, 0, 0, 0, 0, 0, 0, 0, 0, 0, 0, 0, 0, 0, 0, 0, 0, 0, 0, 0, 0, 0, 0, 0, 0, 0, 0, 0, 0, 0, 0, 0, 0, 0]"
      - "decl f40: <44>"
      - "  retn []group"
      - "decl f41: <45>"
      - "  retn [false, false, false, false, false, false, false, false]"
      - "decl f42: <46>"
      - "  retn 0"
      - "decl f43: <47>"
      - "  retn [0]"
      - "decl f44: <48>"
      - "  retn 0"
      - "decl f45: <49>"
      - "  retn [false, false, false, false, false, false, false, false]"
      - "decl f46: <50>"
      - "  retn 0"
      - "decl f47: <51>"
      - "  retn [0]"
      - "decl f48: <52>"
      - "  retn 0"
      - "decl f49: <53>"
      - "  retn [false, false, false, false, false, false, false, false, false, false, false, false, false, false, false, false]"
      - "decl f50: <54>"
      - "  retn 0"
      - "decl f51: <55>"
      - "  retn [0, 0]"
      - "decl f52: <56>"
      - "  retn 0"
      - "decl f53: <57>"
      - "  retn [false, false, false, false, false, false, false, false, false, false, false, false, false, false, false, false]"
      - "decl f54: <58>"
      - "  retn 0"
      - "decl f55: <59>"
      - "  retn [0, 0]"
      - "decl f56: <60>"
      - "  retn 0"
      - "decl f57: <61>"
      - "  retn [false, false, false, false, false, false, false, false, false, false, false, false, false, false, false, false, false, false, false, false, false, false, false, false, false, false, false, false, false, false, false, false]"
      - "decl f58: <62>"
      - "  retn 0"
      - "decl f59: <63>"
      - "  retn [0, 0, 0, 0]"
      - "decl f60: <64>"
      - "  retn 0"
      - "decl f61: <65>"
      - "  retn [false, false, false, false, false, false, false, false, false, false, false, false, false, false, false, false, false, false, false, false, false, false, false, false, false, false, false, false, false, false, false, false]"
      - "decl f62: <66>"
      - "  retn 0"
      - "decl f63: <67>"
      - "  retn [0, 0, 0, 0]"
      - "decl f64: <68>"
      - "  retn 0"
      - "decl f65: <69>"
      - "  retn [false, false, false, false, false, false, false, false, false, false, false, false, false, false, false, false, false, false, false, false, false, false, false, false, false, false, false, false, false, false, false, false, false, false, false, false, false, false, false, false, false, false, false, false, false, false, false, false, false, false, false, false, false, false, false, false, false, false, false, false, false, false, false, false]"
      - "decl f66: <70>"
      - "  retn 0"
      - "decl f67: <71>"
      - "  retn [0, 0, 0, 0, 0, 0, 0, 0]"
      - "decl f68: <72>"
      - "  retn 0"
      - "decl f69: <73>"
      - "  retn [false, false, false, false, false, false, false, false, false, false, false, false, false, false, false, false, false, false, false, false, false, false, false, false, false, false, false, false, false, false, false, false, false, false, false, false, false, false, false, false, false, false, false, false, false, false, false, false, false, false, false, false, false, false, false, false, false, false, false, false, false, false, false, false]"
      - "decl f70: <74>"
      - "  retn 0"
      - "decl f71: <75>"
      - "  retn [0, 0, 0, 0, 0, 0, 0, 0]"
      - "decl f72: <76>"
      - "  retn 0"
      - "decl f73: <77>"
      - "  retn [false, false, false, false, false, false, false, false, false, false, false, false, false, false, false, false, false, false, false, false, false, false, false, false, false, false, false, false, false, false, false, false, false, false, false, false, false, false, false, false, false, false, false, false, false, false, false, false, false, false, false, false, false, false, false, false, false, false, false, false, false, false, false, false, false, false, false, false, false, false, false, false, false, false, false, false, false, false, false, false, false, false, false, false, false, false, false, false, false, false, false, false, false, false, false, false, false, false, false, false, false, false, false, false, false, false, false, false, false, false, false, false, false, false, false, false, false, false, false, false, false, false, false, false, false, false, false, false]"
      - "decl f74: <78>"
      - "  retn 0"
      - "decl f75: <79>"
      - "  retn [0, 0, 0, 0, 0, 0, 0, 0, 0, 0, 0, 0, 0, 0, 0, 0]"
      - "decl f76: <80>"
      - "  retn 0"
      - "decl f77: <81>"
      - "  retn [false, false, false, false, false, false, false, false, false, false, false, false, false, false, false, false, false, false, false, false, false, false, false, false, false, false, false, false, false, false, false, false, false, false, false, false, false, false, false, false, false, false, false, false, false, false, false, false, false, false, false, false, false, false, false, false, false, false, false, false, false, false, false, false, false, false, false, false, false, false, false, false, false, false, false, false, false, false, false, false, false, false, false, false, false, false, false, false, false, false, false, false, false, false, false, false, false, false, false, false, false, false, false, false, false, false, false, false, false, false, false, false, false, false, false, false, false, false, false, false, false, false, false, false, false, false, false, false]"
      - "decl f78: <82>"
      - "  retn 0"
      - "decl f79: <83>"
      - "  retn [0, 0, 0, 0, 0, 0, 0, 0, 0, 0, 0, 0, 0, 0, 0, 0]"
      - "decl f80: <84>"
      - "  retn 0"
      - "decl f81: <85>"
      - "  retn [false, false, false, false, false, false, false, false]"
      - "decl f82: <86>"
      - "  retn 0"
      - "decl f83: <87>"
      - "  retn [0]"
      - "decl f84: <88>"
      - "  retn 0"
      - "decl f85: <89>"
      - "  retn [false, false, false, false, false, false, false, false]"
      - "decl f86: <90>"
      - "  retn 0"
      - "decl f87: <91>"
      - "  retn [0]"
      - "decl f88: <92>"
      - "  retn 0"
      - "decl f89: <93>"
      - "  retn [false, false, false, false, false, false, false, false, false, false, false, false, false, false, false, false]"
      - "decl f90: <94>"
      - "  retn 0"
      - "decl f91: <95>"
      - "  retn [0, 0]"
      - "decl f92: <96>"
      - "  retn 0"
      - "decl f93: <97>"
      - "  retn [false, false, false, false, false, false, false, false, false, false, false, false, false, false, false, false]"
      - "decl f94: <98>"
      - "  retn 0"
      - "decl f95: <99>"
      - "  retn [0, 0]"
      - "decl f96: <100>"
      - "  retn 0"
      - "decl f97: <101>"
      - "  retn [false, false, false, false, false, false, false, false, false, false, false, false, false, false, false, false, false, false, false, false, false, false, false, false, false, false, false, false, false, false, false, false]"
      - "decl f98: <102>"
      - "  retn 0"
      - "decl f99: <103>"
      - "  retn [0, 0, 0, 0]"
      - "decl f100: <104>"
      - "  retn 0"
      - "decl f101: <105>"
      - "  retn [false, false, false, false, false, false, false, false, false, false, false, false, false, false, false, false, false, false, false, false, false, false, false, false, false, false, false, false, false, false, false, false]"
      - "decl f102: <106>"
      - "  retn 0"
      - "decl f103: <107>"
      - "  retn [0, 0, 0, 0]"
      - "decl f104: <108>"
      - "  retn 0"
      - "decl f105: <109>"
      - "  retn [false, false, false, false, false, false, false, false, false, false, false, false, false, false, false, false, false, false, false, false, false, false, false, false, false, false, false, false, false, false, false, false, false, false, false, false, false, false, false, false, false, false, false, false, false, false, false, false, false, false, false, false, false, false, false, false, false, false, false, false, false, false, false, false]"
      - "decl f106: <110>"
      - "  retn 0"
      - "decl f107: <111>"
      - "  retn [0, 0, 0, 0, 0, 0, 0, 0]"
      - "decl f108: <112>"
      - "  retn 0"
      - "decl f109: <113>"
      - "  retn [false, false, false, false, false, false, false, false, false, false, false, false, false, false, false, false, false, false, false, false, false, false, false, false, false, false, false, false, false, false, false, false, false, false, false, false, false, false, false, false, false, false, false, false, false, false, false, false, false, false, false, false, false, false, false, false, false, false, false, false, false, false, false, false]"
      - "decl f110: <114>"
      - "  retn 0"
      - "decl f111: <115>"
      - "  retn [0, 0, 0, 0, 0, 0, 0, 0]"
      - "decl f112: <116>"
      - "  retn 0"
      - "decl f113: <117>"
      - "  retn [false, false, false, false, false, false, false, false, false, false, false, false, false, false, false, false, false, false, false, false, false, false, false, false, false, false, false, false, false, false, false, false, false, false, false, false, false, false, false, false, false, false, false, false, false, false, false, false, false, false, false, false, false, false, false, false, false, false, false, false, false, false, false, false, false, false, false, false, false, false, false, false, false, false, false, false, false, false, false, false, false, false, false, false, false, false, false, false, false, false, false, false, false, false, false, false, false, false, false, false, false, false, false, false, false, false, false, false, false, false, false, false, false, false, false, false, false, false, false, false, false, false, false, false, false, false, false, false]"
      - "decl f114: <118>"
      - "  retn 0"
      - "decl f115: <119>"
      - "  retn [0, 0, 0, 0, 0, 0, 0, 0, 0, 0, 0, 0, 0, 0, 0, 0]"
      - "decl f116: <120>"
      - "  retn 0"
      - "decl f117: <121>"
      - "  retn [false, false, false, false, false, false, false, false, false, false, false, false, false, false, false, false, false, false, false, false, false, false, false, false, false, false, false, false, false, false, false, false, false, false, false, false, false, false, false, false, false, false, false, false, false, false, false, false, false, false, false, false, false, false, false, false, false, false, false, false, false, false, false, false, false, false, false, false, false, false, false, false, false, false, false, false, false, false, false, false, false, false, false, false, false, false, false, false, false, false, false, false, false, false, false, false, false, false, false, false, false, false, false, false, false, false, false, false, false, false, false, false, false, false, false, false, false, false, false, false, false, false, false, false, false, false, false, false]"
      - "decl f118: <122>"
      - "  retn 0"
      - "decl f119: <123>"
      - "  retn [0, 0, 0, 0, 0, 0, 0, 0, 0, 0, 0, 0, 0, 0, 0, 0]"
      - "decl f120: <124>"
      - "  retn 0"
      - ""
    output:
      - input_file: "../input/dummy.in"
        output:
          registers:
            r0:
              type: bool
              value: "true"
<<<<<<< HEAD
    initial_ast: 9bc5c9711076288a0037e5735e252900220253ffd7deb18d94f8d500f5c4ab77
    imports_resolved_ast: 41c519f8b507dcb3220e05904eb93d3df24b2098319742dcef98a4485b8fd2f4
    canonicalized_ast: 41c519f8b507dcb3220e05904eb93d3df24b2098319742dcef98a4485b8fd2f4
    type_inferenced_ast: 5a5f0b254c658b3f586c85098b63f562e864ffd18cf1afa24f056b3883464819
=======
    initial_ast: 3c247439dbe4163c5d662fd6f9001346e044bc0ec397def7ac281920387ed597
    imports_resolved_ast: c31baf20b3bb2fbf15eb8d07fa94d92afa65e2b630ae80cbd576ea594996d0a5
    canonicalized_ast: c31baf20b3bb2fbf15eb8d07fa94d92afa65e2b630ae80cbd576ea594996d0a5
    type_inferenced_ast: ad67befe71ccaa7aa2ffa325cf9f653e5d02ecd20310b228d593b32720bafddc
>>>>>>> d621ee72
<|MERGE_RESOLUTION|>--- conflicted
+++ resolved
@@ -263,14 +263,7 @@
             r0:
               type: bool
               value: "true"
-<<<<<<< HEAD
-    initial_ast: 9bc5c9711076288a0037e5735e252900220253ffd7deb18d94f8d500f5c4ab77
-    imports_resolved_ast: 41c519f8b507dcb3220e05904eb93d3df24b2098319742dcef98a4485b8fd2f4
-    canonicalized_ast: 41c519f8b507dcb3220e05904eb93d3df24b2098319742dcef98a4485b8fd2f4
-    type_inferenced_ast: 5a5f0b254c658b3f586c85098b63f562e864ffd18cf1afa24f056b3883464819
-=======
-    initial_ast: 3c247439dbe4163c5d662fd6f9001346e044bc0ec397def7ac281920387ed597
-    imports_resolved_ast: c31baf20b3bb2fbf15eb8d07fa94d92afa65e2b630ae80cbd576ea594996d0a5
-    canonicalized_ast: c31baf20b3bb2fbf15eb8d07fa94d92afa65e2b630ae80cbd576ea594996d0a5
-    type_inferenced_ast: ad67befe71ccaa7aa2ffa325cf9f653e5d02ecd20310b228d593b32720bafddc
->>>>>>> d621ee72
+    initial_ast: 7a9d46b33013944ccd0d23a6d0a49a9f26bbe0e38681966836c4be3940177ceb
+    imports_resolved_ast: fdb86473cccc1737b4edb02d3c3f9fd063163c2b708c97d25f25dff6baa5972b
+    canonicalized_ast: fdb86473cccc1737b4edb02d3c3f9fd063163c2b708c97d25f25dff6baa5972b
+    type_inferenced_ast: 389c41a2a9d439f97c201ef3c08d6cd4cbc3944cd127aae51f73fffd683406b3