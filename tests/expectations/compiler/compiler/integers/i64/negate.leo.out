--- conflicted
+++ resolved
@@ -4,18 +4,11 @@
 outputs:
   - circuit:
       num_public_variables: 0
-      num_private_variables: 382
-      num_constraints: 382
-      at: 937434f17d7ba6d9c8ee7b71eb1f74c6b9870b804b424caccea859ab8ac6f0e4
-      bt: 659cd260568982d4e4b68ebe3185b47d9fcbdc5a624b05cf38d7738183c9e1e2
-      ct: cb447fae0e4aa6af51589b7f7fafff50b4c81ec71ba2a052c3309194ed911612
-    ir:
-      - "decl f0: <0>"
-      - "  store &v1, ((v0), (), (), ())"
-      - "  negate &v4, v2"
-      - "  eq &v5, v4, v3"
-      - "  retn v5"
-      - ""
+      num_private_variables: 381
+      num_constraints: 381
+      at: 417f4d29cfbc9a9a971f4d94932ac19b448b4b7407e37e0558c3e232b4dfa073
+      bt: f99ae12913da76b1006f5da90b82a67453e4ade0ae3c1102088527b9165abfc3
+      ct: e7cff3106d84b6f974711e728b4b6138785655ed58ad24bcd957a5fbbde6be62
     output:
       - input_file: i64.in
         output:
@@ -29,14 +22,7 @@
             r0:
               type: bool
               value: "true"
-<<<<<<< HEAD
-    initial_ast: 2d2a0a7b8795c5634ad1f7e27f381c6f023ce8fd2e14ff510b7f459658ff7b06
-    imports_resolved_ast: 2d2a0a7b8795c5634ad1f7e27f381c6f023ce8fd2e14ff510b7f459658ff7b06
-    canonicalized_ast: 2d2a0a7b8795c5634ad1f7e27f381c6f023ce8fd2e14ff510b7f459658ff7b06
-    type_inferenced_ast: 3b7d28bc45f6a89423c184196949b830e8afecb066d3fadc23bc864eb21571f5
-=======
     initial_ast: 4ace760ee44ede5868a0ea11f96f47c596da9772ab3b821be5879782747bb64d
     imports_resolved_ast: f811d9b3ab0770758ba1d4ca11cecf57e681a4783dbbc6552493abfe4e959f0c
     canonicalized_ast: f811d9b3ab0770758ba1d4ca11cecf57e681a4783dbbc6552493abfe4e959f0c
-    type_inferenced_ast: 72f5b7fad3ea4e4f630f4279cbf37f8a979fa5ed12e2809ed2174f5e2e1b37fd
->>>>>>> 0e96bf8d
+    type_inferenced_ast: 72f5b7fad3ea4e4f630f4279cbf37f8a979fa5ed12e2809ed2174f5e2e1b37fd