---
namespace: Compile
expectation: Pass
outputs:
  - circuit:
      num_public_variables: 0
      num_private_variables: 2
      num_constraints: 2
      at: 401937c524c61a28b4fab76d7a1f85bb628850012af62362a0922610372faf92
      bt: cdf9a9cee4f2edf55111a95ae60bde9801080f6bde638a5c79273a39a2f9f7f5
      ct: 643d5437104296e21d906ecb15b2c96ad278f20cfc4af53b12bb6069bd853726
    ir:
      - "decl f0: <0>"
      - "  store &v1, ((v0), (), (), ())"
      - "  store &v3, -128"
      - "  store &v4, 128"
      - "  eq &v5, true, v2"
      - "  retn v5"
      - "decl f1: <6>"
      - "  retn [false, false, false, false, false, false, false, false, false, false, false, false, false, false, false, false, false, false, false, false, false, false, false, false, false, false, false, false, false, false, false, false, false, false, false, false, false, false, false, false, false, false, false, false, false, false, false, false, false, false, false, false, false, false, false, false, false, false, false, false, false, false, false, false, false, false, false, false, false, false, false, false, false, false, false, false, false, false, false, false, false, false, false, false, false, false, false, false, false, false, false, false, false, false, false, false, false, false, false, false, false, false, false, false, false, false, false, false, false, false, false, false, false, false, false, false, false, false, false, false, false, false, false, false, false, false, false, false, false, false, false, false, false, false, false, false, false, false, false, false, false, false, false, false, false, false, false, false, false, false, false, false, false, false, false, false, false, false, false, false, false, false, false, false, false, false, false, false, false, false, false, false, false, false, false, false, false, false, false, false, false, false, false, false, false, false, false, false, false, false, false, false, false, false, false, false, false, false, false, false, false, false, false, false, false, false, false, false, false, false, false, false, false, false, false, false, false, false, false, false, false, false, false, false, false, false, false, false, false, false, false, false, false, false, false, false, false, false, false, false, false, false, false, false, false, false, false, false, false, false, false, false, false, false, false, false]"
      - "decl f2: <7>"
      - "  retn aleo1qnr4dkkvkgfqph0vzc3y6z2eu975wnpz2925ntjccd5cfqxtyu8sta57j8"
      - "decl f3: <8>"
      - "  retn [0, 0, 0, 0, 0, 0, 0, 0, 0, 0, 0, 0, 0, 0, 0, 0, 0, 0, 0, 0, 0, 0, 0, 0, 0, 0, 0, 0, 0, 0, 0, 0]"
      - "decl f4: <9>"
      - "  retn aleo1qnr4dkkvkgfqph0vzc3y6z2eu975wnpz2925ntjccd5cfqxtyu8sta57j8"
      - "decl f5: <10>"
      - "  retn [false, false, false, false, false, false, false, false, false, false, false, false, false, false, false, false, false, false, false, false, false, false, false, false, false, false, false, false, false, false, false, false, false, false, false, false, false, false, false, false, false, false, false, false, false, false, false, false, false, false, false, false, false, false, false, false, false, false, false, false, false, false, false, false, false, false, false, false, false, false, false, false, false, false, false, false, false, false, false, false, false, false, false, false, false, false, false, false, false, false, false, false, false, false, false, false, false, false, false, false, false, false, false, false, false, false, false, false, false, false, false, false, false, false, false, false, false, false, false, false, false, false, false, false, false, false, false, false, false, false, false, false, false, false, false, false, false, false, false, false, false, false, false, false, false, false, false, false, false, false, false, false, false, false, false, false, false, false, false, false, false, false, false, false, false, false, false, false, false, false, false, false, false, false, false, false, false, false, false, false, false, false, false, false, false, false, false, false, false, false, false, false, false, false, false, false, false, false, false, false, false, false, false, false, false, false, false, false, false, false, false, false, false, false, false, false, false, false, false, false, false, false, false, false, false, false, false, false, false, false, false, false, false, false, false, false, false, false, false, false, false, false, false, false, false, false, false, false, false, false, false, false, false, false, false, false]"
      - "decl f6: <11>"
      - "  retn aleo1qnr4dkkvkgfqph0vzc3y6z2eu975wnpz2925ntjccd5cfqxtyu8sta57j8"
      - "decl f7: <12>"
      - "  retn [0, 0, 0, 0, 0, 0, 0, 0, 0, 0, 0, 0, 0, 0, 0, 0, 0, 0, 0, 0, 0, 0, 0, 0, 0, 0, 0, 0, 0, 0, 0, 0]"
      - "decl f8: <13>"
      - "  retn aleo1qnr4dkkvkgfqph0vzc3y6z2eu975wnpz2925ntjccd5cfqxtyu8sta57j8"
      - "decl f9: <14>"
      - "  retn 0"
      - "decl f10: <15>"
      - "  retn [false]"
      - "decl f11: <16>"
      - "  retn false"
      - "decl f12: <17>"
      - "  retn [0]"
      - "decl f13: <18>"
      - "  retn false"
      - "decl f14: <19>"
      - "  retn [false]"
      - "decl f15: <20>"
      - "  retn false"
      - "decl f16: <21>"
      - "  retn [0]"
      - "decl f17: <22>"
      - "  retn false"
      - "decl f18: <23>"
      - "  retn [false, false, false, false, false, false, false, false, false, false, false, false, false, false, false, false, false, false, false, false, false, false, false, false, false, false, false, false, false, false, false, false, false, false, false, false, false, false, false, false, false, false, false, false, false, false, false, false, false, false, false, false, false, false, false, false, false, false, false, false, false, false, false, false, false, false, false, false, false, false, false, false, false, false, false, false, false, false, false, false, false, false, false, false, false, false, false, false, false, false, false, false, false, false, false, false, false, false, false, false, false, false, false, false, false, false, false, false, false, false, false, false, false, false, false, false, false, false, false, false, false, false, false, false, false, false, false, false, false, false, false, false, false, false, false, false, false, false, false, false, false, false, false, false, false, false, false, false, false, false, false, false, false, false, false, false, false, false, false, false, false, false, false, false, false, false, false, false, false, false, false, false, false, false, false, false, false, false, false, false, false, false, false, false, false, false, false, false, false, false, false, false, false, false, false, false, false, false, false, false, false, false, false, false, false, false, false, false, false, false, false, false, false, false, false, false, false, false, false, false, false, false, false, false, false, false, false, false, false, false, false, false, false, false, false, false, false, false, false, false, false, false, false, false, false, false, false, false, false, false, false, false, false]"
      - "decl f19: <24>"
      - "  retn 'a'"
      - "decl f20: <25>"
      - "  retn [0, 0, 0, 0, 0, 0, 0, 0, 0, 0, 0, 0, 0, 0, 0, 0, 0, 0, 0, 0, 0, 0, 0, 0, 0, 0, 0, 0, 0, 0, 0, 0]"
      - "decl f21: <26>"
      - "  retn 'a'"
      - "decl f22: <27>"
      - "  retn [false, false, false, false, false, false, false, false, false, false, false, false, false, false, false, false, false, false, false, false, false, false, false, false, false, false, false, false, false, false, false, false, false, false, false, false, false, false, false, false, false, false, false, false, false, false, false, false, false, false, false, false, false, false, false, false, false, false, false, false, false, false, false, false, false, false, false, false, false, false, false, false, false, false, false, false, false, false, false, false, false, false, false, false, false, false, false, false, false, false, false, false, false, false, false, false, false, false, false, false, false, false, false, false, false, false, false, false, false, false, false, false, false, false, false, false, false, false, false, false, false, false, false, false, false, false, false, false, false, false, false, false, false, false, false, false, false, false, false, false, false, false, false, false, false, false, false, false, false, false, false, false, false, false, false, false, false, false, false, false, false, false, false, false, false, false, false, false, false, false, false, false, false, false, false, false, false, false, false, false, false, false, false, false, false, false, false, false, false, false, false, false, false, false, false, false, false, false, false, false, false, false, false, false, false, false, false, false, false, false, false, false, false, false, false, false, false, false, false, false, false, false, false, false, false, false, false, false, false, false, false, false, false, false, false, false, false, false, false, false, false, false, false, false, false, false, false, false, false, false, false, false, false]"
      - "decl f23: <28>"
      - "  retn 'a'"
      - "decl f24: <29>"
      - "  retn [0, 0, 0, 0, 0, 0, 0, 0, 0, 0, 0, 0, 0, 0, 0, 0, 0, 0, 0, 0, 0, 0, 0, 0, 0, 0, 0, 0, 0, 0, 0, 0]"
      - "decl f25: <30>"
      - "  retn 'a'"
      - "decl f26: <31>"
      - "  retn [false, false, false, false, false, false, false, false, false, false, false, false, false, false, false, false, false, false, false, false, false, false, false, false, false, false, false, false, false, false, false, false, false, false, false, false, false, false, false, false, false, false, false, false, false, false, false, false, false, false, false, false, false, false, false, false, false, false, false, false, false, false, false, false, false, false, false, false, false, false, false, false, false, false, false, false, false, false, false, false, false, false, false, false, false, false, false, false, false, false, false, false, false, false, false, false, false, false, false, false, false, false, false, false, false, false, false, false, false, false, false, false, false, false, false, false, false, false, false, false, false, false, false, false, false, false, false, false, false, false, false, false, false, false, false, false, false, false, false, false, false, false, false, false, false, false, false, false, false, false, false, false, false, false, false, false, false, false, false, false, false, false, false, false, false, false, false, false, false, false, false, false, false, false, false, false, false, false, false, false, false, false, false, false, false, false, false, false, false, false, false, false, false, false, false, false, false, false, false, false, false, false, false, false, false, false, false, false, false, false, false, false, false, false, false, false, false, false, false, false, false, false, false, false, false, false, false, false, false, false, false, false, false, false, false, false, false, false, false, false, false, false, false, false, false, false, false, false, false, false, false, false, false]"
      - "decl f27: <32>"
      - "  retn []"
      - "decl f28: <33>"
      - "  retn [0, 0, 0, 0, 0, 0, 0, 0, 0, 0, 0, 0, 0, 0, 0, 0, 0, 0, 0, 0, 0, 0, 0, 0, 0, 0, 0, 0, 0, 0, 0, 0]"
      - "decl f29: <34>"
      - "  retn []"
      - "decl f30: <35>"
      - "  retn [false, false, false, false, false, false, false, false, false, false, false, false, false, false, false, false, false, false, false, false, false, false, false, false, false, false, false, false, false, false, false, false, false, false, false, false, false, false, false, false, false, false, false, false, false, false, false, false, false, false, false, false, false, false, false, false, false, false, false, false, false, false, false, false, false, false, false, false, false, false, false, false, false, false, false, false, false, false, false, false, false, false, false, false, false, false, false, false, false, false, false, false, false, false, false, false, false, false, false, false, false, false, false, false, false, false, false, false, false, false, false, false, false, false, false, false, false, false, false, false, false, false, false, false, false, false, false, false, false, false, false, false, false, false, false, false, false, false, false, false, false, false, false, false, false, false, false, false, false, false, false, false, false, false, false, false, false, false, false, false, false, false, false, false, false, false, false, false, false, false, false, false, false, false, false, false, false, false, false, false, false, false, false, false, false, false, false, false, false, false, false, false, false, false, false, false, false, false, false, false, false, false, false, false, false, false, false, false, false, false, false, false, false, false, false, false, false, false, false, false, false, false, false, false, false, false, false, false, false, false, false, false, false, false, false, false, false, false, false, false, false, false, false, false, false, false, false, false, false, false, false, false, false]"
      - "decl f31: <36>"
      - "  retn []"
      - "decl f32: <37>"
      - "  retn [0, 0, 0, 0, 0, 0, 0, 0, 0, 0, 0, 0, 0, 0, 0, 0, 0, 0, 0, 0, 0, 0, 0, 0, 0, 0, 0, 0, 0, 0, 0, 0]"
      - "decl f33: <38>"
      - "  retn []"
      - "decl f34: <39>"
      - "  retn [false, false, false, false, false, false, false, false, false, false, false, false, false, false, false, false, false, false, false, false, false, false, false, false, false, false, false, false, false, false, false, false, false, false, false, false, false, false, false, false, false, false, false, false, false, false, false, false, false, false, false, false, false, false, false, false, false, false, false, false, false, false, false, false, false, false, false, false, false, false, false, false, false, false, false, false, false, false, false, false, false, false, false, false, false, false, false, false, false, false, false, false, false, false, false, false, false, false, false, false, false, false, false, false, false, false, false, false, false, false, false, false, false, false, false, false, false, false, false, false, false, false, false, false, false, false, false, false, false, false, false, false, false, false, false, false, false, false, false, false, false, false, false, false, false, false, false, false, false, false, false, false, false, false, false, false, false, false, false, false, false, false, false, false, false, false, false, false, false, false, false, false, false, false, false, false, false, false, false, false, false, false, false, false, false, false, false, false, false, false, false, false, false, false, false, false, false, false, false, false, false, false, false, false, false, false, false, false, false, false, false, false, false, false, false, false, false, false, false, false, false, false, false, false, false, false, false, false, false, false, false, false, false, false, false, false, false, false, false, false, false, false, false, false, false, false, false, false, false, false, false, false, false, false, false, false, false, false, false, false, false, false, false, false, false, false, false, false, false, false, false, false, false, false, false, false, false, false, false, false, false, false, false, false, false, false, false, false, false, false, false, false, false, false, false, false, false, false, false, false, false, false, false, false, false, false, false, false, false, false, false, false, false, false, false, false, false, false, false, false, false, false, false, false, false, false, false, false, false, false, false, false, false, false, false, false, false, false, false, false, false, false, false, false, false, false, false, false, false, false, false, false, false, false, false, false, false, false, false, false, false, false, false, false, false, false, false, false, false, false, false, false, false, false, false, false, false, false, false, false, false, false, false, false, false, false, false, false, false, false, false, false, false, false, false, false, false, false, false, false, false, false, false, false, false, false, false, false, false, false, false, false, false, false, false, false, false, false, false, false, false, false, false, false, false, false, false, false, false, false, false, false, false, false, false, false, false, false, false, false, false, false, false, false, false, false, false, false, false, false, false, false, false, false, false, false, false, false, false, false, false, false, false, false, false, false, false, false, false, false, false, false, false, false, false, false, false, false, false, false, false, false, false, false, false, false, false, false, false, false, false, false, false, false, false, false, false, false, false, false, false, false, false, false, false, false]"
      - "decl f35: <40>"
      - "  retn []group"
      - "decl f36: <41>"
      - "  retn [0, 0, 0, 0, 0, 0, 0, 0, 0, 0, 0, 0, 0, 0, 0, 0, 0, 0, 0, 0, 0, 0, 0, 0, 0, 0, 0, 0, 0, 0, 0, 0, 0, 0, 0, 0, 0, 0, 0, 0, 0, 0, 0, 0, 0, 0, 0, 0, 0, 0, 0, 0, 0, 0, 0, 0, 0, 0, 0, 0, 0, 0, 0, 0]"
      - "decl f37: <42>"
      - "  retn []group"
      - "decl f38: <43>"
      - "  retn [false, false, false, false, false, false, false, false, false, false, false, false, false, false, false, false, false, false, false, false, false, false, false, false, false, false, false, false, false, false, false, false, false, false, false, false, false, false, false, false, false, false, false, false, false, false, false, false, false, false, false, false, false, false, false, false, false, false, false, false, false, false, false, false, false, false, false, false, false, false, false, false, false, false, false, false, false, false, false, false, false, false, false, false, false, false, false, false, false, false, false, false, false, false, false, false, false, false, false, false, false, false, false, false, false, false, false, false, false, false, false, false, false, false, false, false, false, false, false, false, false, false, false, false, false, false, false, false, false, false, false, false, false, false, false, false, false, false, false, false, false, false, false, false, false, false, false, false, false, false, false, false, false, false, false, false, false, false, false, false, false, false, false, false, false, false, false, false, false, false, false, false, false, false, false, false, false, false, false, false, false, false, false, false, false, false, false, false, false, false, false, false, false, false, false, false, false, false, false, false, false, false, false, false, false, false, false, false, false, false, false, false, false, false, false, false, false, false, false, false, false, false, false, false, false, false, false, false, false, false, false, false, false, false, false, false, false, false, false, false, false, false, false, false, false, false, false, false, false, false, false, false, false, false, false, false, false, false, false, false, false, false, false, false, false, false, false, false, false, false, false, false, false, false, false, false, false, false, false, false, false, false, false, false, false, false, false, false, false, false, false, false, false, false, false, false, false, false, false, false, false, false, false, false, false, false, false, false, false, false, false, false, false, false, false, false, false, false, false, false, false, false, false, false, false, false, false, false, false, false, false, false, false, false, false, false, false, false, false, false, false, false, false, false, false, false, false, false, false, false, false, false, false, false, false, false, false, false, false, false, false, false, false, false, false, false, false, false, false, false, false, false, false, false, false, false, false, false, false, false, false, false, false, false, false, false, false, false, false, false, false, false, false, false, false, false, false, false, false, false, false, false, false, false, false, false, false, false, false, false, false, false, false, false, false, false, false, false, false, false, false, false, false, false, false, false, false, false, false, false, false, false, false, false, false, false, false, false, false, false, false, false, false, false, false, false, false, false, false, false, false, false, false, false, false, false, false, false, false, false, false, false, false, false, false, false, false, false, false, false, false, false, false, false, false, false, false, false, false, false, false, false, false, false, false, false, false, false, false, false, false, false, false, false, false, false, false, false, false, false, false, false, false, false, false, false]"
      - "decl f39: <44>"
      - "  retn []group"
      - "decl f40: <45>"
      - "  retn [0, 0, 0, 0, 0, 0, 0, 0, 0, 0, 0, 0, 0, 0, 0, 0, 0, 0, 0, 0, 0, 0, 0, 0, 0, 0, 0, 0, 0, 0, 0, 0, 0, 0, 0, 0, 0, 0, 0, 0, 0, 0, 0, 0, 0, 0, 0, 0, 0, 0, 0, 0, 0, 0, 0, 0, 0, 0, 0, 0, 0, 0, 0, 0]"
      - "decl f41: <46>"
      - "  retn []group"
      - "decl f42: <47>"
      - "  retn [false, false, false, false, false, false, false, false]"
      - "decl f43: <48>"
      - "  retn 0"
      - "decl f44: <49>"
      - "  retn [0]"
      - "decl f45: <50>"
      - "  retn 0"
      - "decl f46: <51>"
      - "  retn [false, false, false, false, false, false, false, false]"
      - "decl f47: <52>"
      - "  retn 0"
      - "decl f48: <53>"
      - "  retn [0]"
      - "decl f49: <54>"
      - "  retn 0"
      - "decl f50: <55>"
      - "  retn [false, false, false, false, false, false, false, false, false, false, false, false, false, false, false, false]"
      - "decl f51: <56>"
      - "  retn 0"
      - "decl f52: <57>"
      - "  retn [0, 0]"
      - "decl f53: <58>"
      - "  retn 0"
      - "decl f54: <59>"
      - "  retn [false, false, false, false, false, false, false, false, false, false, false, false, false, false, false, false]"
      - "decl f55: <60>"
      - "  retn 0"
      - "decl f56: <61>"
      - "  retn [0, 0]"
      - "decl f57: <62>"
      - "  retn 0"
      - "decl f58: <63>"
      - "  retn [false, false, false, false, false, false, false, false, false, false, false, false, false, false, false, false, false, false, false, false, false, false, false, false, false, false, false, false, false, false, false, false]"
      - "decl f59: <64>"
      - "  retn 0"
      - "decl f60: <65>"
      - "  retn [0, 0, 0, 0]"
      - "decl f61: <66>"
      - "  retn 0"
      - "decl f62: <67>"
      - "  retn [false, false, false, false, false, false, false, false, false, false, false, false, false, false, false, false, false, false, false, false, false, false, false, false, false, false, false, false, false, false, false, false]"
      - "decl f63: <68>"
      - "  retn 0"
      - "decl f64: <69>"
      - "  retn [0, 0, 0, 0]"
      - "decl f65: <70>"
      - "  retn 0"
      - "decl f66: <71>"
      - "  retn [false, false, false, false, false, false, false, false, false, false, false, false, false, false, false, false, false, false, false, false, false, false, false, false, false, false, false, false, false, false, false, false, false, false, false, false, false, false, false, false, false, false, false, false, false, false, false, false, false, false, false, false, false, false, false, false, false, false, false, false, false, false, false, false]"
      - "decl f67: <72>"
      - "  retn 0"
      - "decl f68: <73>"
      - "  retn [0, 0, 0, 0, 0, 0, 0, 0]"
      - "decl f69: <74>"
      - "  retn 0"
      - "decl f70: <75>"
      - "  retn [false, false, false, false, false, false, false, false, false, false, false, false, false, false, false, false, false, false, false, false, false, false, false, false, false, false, false, false, false, false, false, false, false, false, false, false, false, false, false, false, false, false, false, false, false, false, false, false, false, false, false, false, false, false, false, false, false, false, false, false, false, false, false, false]"
      - "decl f71: <76>"
      - "  retn 0"
      - "decl f72: <77>"
      - "  retn [0, 0, 0, 0, 0, 0, 0, 0]"
      - "decl f73: <78>"
      - "  retn 0"
      - "decl f74: <79>"
      - "  retn [false, false, false, false, false, false, false, false, false, false, false, false, false, false, false, false, false, false, false, false, false, false, false, false, false, false, false, false, false, false, false, false, false, false, false, false, false, false, false, false, false, false, false, false, false, false, false, false, false, false, false, false, false, false, false, false, false, false, false, false, false, false, false, false, false, false, false, false, false, false, false, false, false, false, false, false, false, false, false, false, false, false, false, false, false, false, false, false, false, false, false, false, false, false, false, false, false, false, false, false, false, false, false, false, false, false, false, false, false, false, false, false, false, false, false, false, false, false, false, false, false, false, false, false, false, false, false, false]"
      - "decl f75: <80>"
      - "  retn 0"
      - "decl f76: <81>"
      - "  retn [0, 0, 0, 0, 0, 0, 0, 0, 0, 0, 0, 0, 0, 0, 0, 0]"
      - "decl f77: <82>"
      - "  retn 0"
      - "decl f78: <83>"
      - "  retn [false, false, false, false, false, false, false, false, false, false, false, false, false, false, false, false, false, false, false, false, false, false, false, false, false, false, false, false, false, false, false, false, false, false, false, false, false, false, false, false, false, false, false, false, false, false, false, false, false, false, false, false, false, false, false, false, false, false, false, false, false, false, false, false, false, false, false, false, false, false, false, false, false, false, false, false, false, false, false, false, false, false, false, false, false, false, false, false, false, false, false, false, false, false, false, false, false, false, false, false, false, false, false, false, false, false, false, false, false, false, false, false, false, false, false, false, false, false, false, false, false, false, false, false, false, false, false, false]"
      - "decl f79: <84>"
      - "  retn 0"
      - "decl f80: <85>"
      - "  retn [0, 0, 0, 0, 0, 0, 0, 0, 0, 0, 0, 0, 0, 0, 0, 0]"
      - "decl f81: <86>"
      - "  retn 0"
      - "decl f82: <87>"
      - "  retn [false, false, false, false, false, false, false, false]"
      - "decl f83: <88>"
      - "  retn 0"
      - "decl f84: <89>"
      - "  retn [0]"
      - "decl f85: <90>"
      - "  retn 0"
      - "decl f86: <91>"
      - "  retn [false, false, false, false, false, false, false, false]"
      - "decl f87: <92>"
      - "  retn 0"
      - "decl f88: <93>"
      - "  retn [0]"
      - "decl f89: <94>"
      - "  retn 0"
      - "decl f90: <95>"
      - "  retn [false, false, false, false, false, false, false, false, false, false, false, false, false, false, false, false]"
      - "decl f91: <96>"
      - "  retn 0"
      - "decl f92: <97>"
      - "  retn [0, 0]"
      - "decl f93: <98>"
      - "  retn 0"
      - "decl f94: <99>"
      - "  retn [false, false, false, false, false, false, false, false, false, false, false, false, false, false, false, false]"
      - "decl f95: <100>"
      - "  retn 0"
      - "decl f96: <101>"
      - "  retn [0, 0]"
      - "decl f97: <102>"
      - "  retn 0"
      - "decl f98: <103>"
      - "  retn [false, false, false, false, false, false, false, false, false, false, false, false, false, false, false, false, false, false, false, false, false, false, false, false, false, false, false, false, false, false, false, false]"
      - "decl f99: <104>"
      - "  retn 0"
      - "decl f100: <105>"
      - "  retn [0, 0, 0, 0]"
      - "decl f101: <106>"
      - "  retn 0"
      - "decl f102: <107>"
      - "  retn [false, false, false, false, false, false, false, false, false, false, false, false, false, false, false, false, false, false, false, false, false, false, false, false, false, false, false, false, false, false, false, false]"
      - "decl f103: <108>"
      - "  retn 0"
      - "decl f104: <109>"
      - "  retn [0, 0, 0, 0]"
      - "decl f105: <110>"
      - "  retn 0"
      - "decl f106: <111>"
      - "  retn [false, false, false, false, false, false, false, false, false, false, false, false, false, false, false, false, false, false, false, false, false, false, false, false, false, false, false, false, false, false, false, false, false, false, false, false, false, false, false, false, false, false, false, false, false, false, false, false, false, false, false, false, false, false, false, false, false, false, false, false, false, false, false, false]"
      - "decl f107: <112>"
      - "  retn 0"
      - "decl f108: <113>"
      - "  retn [0, 0, 0, 0, 0, 0, 0, 0]"
      - "decl f109: <114>"
      - "  retn 0"
      - "decl f110: <115>"
      - "  retn [false, false, false, false, false, false, false, false, false, false, false, false, false, false, false, false, false, false, false, false, false, false, false, false, false, false, false, false, false, false, false, false, false, false, false, false, false, false, false, false, false, false, false, false, false, false, false, false, false, false, false, false, false, false, false, false, false, false, false, false, false, false, false, false]"
      - "decl f111: <116>"
      - "  retn 0"
      - "decl f112: <117>"
      - "  retn [0, 0, 0, 0, 0, 0, 0, 0]"
      - "decl f113: <118>"
      - "  retn 0"
      - "decl f114: <119>"
      - "  retn [false, false, false, false, false, false, false, false, false, false, false, false, false, false, false, false, false, false, false, false, false, false, false, false, false, false, false, false, false, false, false, false, false, false, false, false, false, false, false, false, false, false, false, false, false, false, false, false, false, false, false, false, false, false, false, false, false, false, false, false, false, false, false, false, false, false, false, false, false, false, false, false, false, false, false, false, false, false, false, false, false, false, false, false, false, false, false, false, false, false, false, false, false, false, false, false, false, false, false, false, false, false, false, false, false, false, false, false, false, false, false, false, false, false, false, false, false, false, false, false, false, false, false, false, false, false, false, false]"
      - "decl f115: <120>"
      - "  retn 0"
      - "decl f116: <121>"
      - "  retn [0, 0, 0, 0, 0, 0, 0, 0, 0, 0, 0, 0, 0, 0, 0, 0]"
      - "decl f117: <122>"
      - "  retn 0"
      - "decl f118: <123>"
      - "  retn [false, false, false, false, false, false, false, false, false, false, false, false, false, false, false, false, false, false, false, false, false, false, false, false, false, false, false, false, false, false, false, false, false, false, false, false, false, false, false, false, false, false, false, false, false, false, false, false, false, false, false, false, false, false, false, false, false, false, false, false, false, false, false, false, false, false, false, false, false, false, false, false, false, false, false, false, false, false, false, false, false, false, false, false, false, false, false, false, false, false, false, false, false, false, false, false, false, false, false, false, false, false, false, false, false, false, false, false, false, false, false, false, false, false, false, false, false, false, false, false, false, false, false, false, false, false, false, false]"
      - "decl f119: <124>"
      - "  retn 0"
      - "decl f120: <125>"
      - "  retn [0, 0, 0, 0, 0, 0, 0, 0, 0, 0, 0, 0, 0, 0, 0, 0]"
      - "decl f121: <126>"
      - "  retn 0"
      - ""
    output:
      - input_file: "../input/dummy.in"
        output:
          registers:
            r0:
              type: bool
              value: "true"
<<<<<<< HEAD
    initial_ast: 3242b0c298c5a50368b21afd0f42ae5897cdd9bc04011f18db3a68f16b651b8c
    imports_resolved_ast: be4412d5c58927d3c355bf288032c156342c9bec6fdfe2b4935dc0e1bb8e3b0b
    canonicalized_ast: be4412d5c58927d3c355bf288032c156342c9bec6fdfe2b4935dc0e1bb8e3b0b
    type_inferenced_ast: bc7d0f13716273a1efcce42c56aea09d68e7d25d82120f6ee882c9bbda28ae15
=======
    initial_ast: f467e5e5a1482833e21fda512122e97783e67899fc4ff9525ca6ab4c5c47eab9
    imports_resolved_ast: b134f85bce8f4b82e8e254054b471a43c694f4224c35f0e0f078066dd53c182b
    canonicalized_ast: b134f85bce8f4b82e8e254054b471a43c694f4224c35f0e0f078066dd53c182b
    type_inferenced_ast: d55d99fd91b4adecc025096492da813f5bd1b48cf04924a8309045bfb3970af9
>>>>>>> 03f78d56
<|MERGE_RESOLUTION|>--- conflicted
+++ resolved
@@ -266,14 +266,7 @@
             r0:
               type: bool
               value: "true"
-<<<<<<< HEAD
-    initial_ast: 3242b0c298c5a50368b21afd0f42ae5897cdd9bc04011f18db3a68f16b651b8c
-    imports_resolved_ast: be4412d5c58927d3c355bf288032c156342c9bec6fdfe2b4935dc0e1bb8e3b0b
-    canonicalized_ast: be4412d5c58927d3c355bf288032c156342c9bec6fdfe2b4935dc0e1bb8e3b0b
-    type_inferenced_ast: bc7d0f13716273a1efcce42c56aea09d68e7d25d82120f6ee882c9bbda28ae15
-=======
-    initial_ast: f467e5e5a1482833e21fda512122e97783e67899fc4ff9525ca6ab4c5c47eab9
-    imports_resolved_ast: b134f85bce8f4b82e8e254054b471a43c694f4224c35f0e0f078066dd53c182b
-    canonicalized_ast: b134f85bce8f4b82e8e254054b471a43c694f4224c35f0e0f078066dd53c182b
-    type_inferenced_ast: d55d99fd91b4adecc025096492da813f5bd1b48cf04924a8309045bfb3970af9
->>>>>>> 03f78d56
+    initial_ast: ec4ad433febed8fd6cca8bfab9f1cbc691e49210ad6eb25d36cd5688987db9ae
+    imports_resolved_ast: 1a717a9087095ec97ca1a9b94526ed65a253cc7f375f91aaec7a96a6f80e8797
+    canonicalized_ast: 1a717a9087095ec97ca1a9b94526ed65a253cc7f375f91aaec7a96a6f80e8797
+    type_inferenced_ast: c0117693ede6906253584419de59ef88a886c0e622e3ac667d08e0bd21680df3