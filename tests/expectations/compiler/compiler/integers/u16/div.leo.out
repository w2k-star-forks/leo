--- conflicted
+++ resolved
@@ -263,14 +263,7 @@
             r0:
               type: bool
               value: "true"
-<<<<<<< HEAD
-    initial_ast: 37c27a5ced647ced59e2b25c07e65a95d08dbc286d06fe8886f37148e5c14166
-    imports_resolved_ast: 59f8419b10d3c9f0899e8b42cc499689ce732bf3970fe108bbed69f39ab72da0
-    canonicalized_ast: 59f8419b10d3c9f0899e8b42cc499689ce732bf3970fe108bbed69f39ab72da0
-    type_inferenced_ast: bc6b5a279de9bceeb20454d8ebe4ee95b58ec1ac785f3de26f690b88b90857e8
-=======
-    initial_ast: add132998501879686eb29bb9d49832e72818db6377407218f031e36a5456c60
-    imports_resolved_ast: bc6d0b5d7bccd68022669bb3fd0e941b4f7a6ecabfb7a2cccb1289e3fad7a598
-    canonicalized_ast: bc6d0b5d7bccd68022669bb3fd0e941b4f7a6ecabfb7a2cccb1289e3fad7a598
-    type_inferenced_ast: bd334f6bdabd9292645f853d440a8e56b6fe676b98d3f39193282cbc2e4cbed4
->>>>>>> d621ee72
+    initial_ast: bb9145b8af73b9a40e903a300975a1b46ccd228a53a720ec3178ddfea1b98253
+    imports_resolved_ast: 5fef6ccb0028cb6fb76bac79c8fcb03bfc86e11b740bda00342a049bb47374e5
+    canonicalized_ast: 5fef6ccb0028cb6fb76bac79c8fcb03bfc86e11b740bda00342a049bb47374e5
+    type_inferenced_ast: 2e37a0cc27bf7b7ffffce42f5563f2abd2f330ca32597c8e2c4f785eb1ab6c53