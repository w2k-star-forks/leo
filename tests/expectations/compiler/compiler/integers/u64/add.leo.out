--- conflicted
+++ resolved
@@ -4,18 +4,11 @@
 outputs:
   - circuit:
       num_public_variables: 0
-      num_private_variables: 385
-      num_constraints: 386
-      at: ded0e0cd07a87fb7756c5b09e35f8e05309d4f4cbcf0351c95bcbee9fc4e4901
-      bt: c589c573d5d59147c9947d6d03769a4fe4b44fbf3f269b90863c2a165c282f8c
-      ct: 5d924cbce9066080f958e3efa7969ac862d334b345fb5878c89aa7a0bf5f7461
-    ir:
-      - "decl f0: <0>"
-      - "  store &v1, ((v0), (), (), ())"
-      - "  add &v5, v2, v3"
-      - "  eq &v6, v5, v4"
-      - "  retn v6"
-      - ""
+      num_private_variables: 384
+      num_constraints: 385
+      at: 03f552addf49f5f1c8402d8af8dd733983efa7fd3436d677d89d74a1c6548962
+      bt: 8cbfb6559664a4d73354d718f19247484a98da79ddf83350c1a070cb14fda399
+      ct: 0715661d18c8621f5c33eee669d8d659ee3a767d6ef515102191cdc19577ac02
     output:
       - input_file: u64.in
         output:
@@ -23,14 +16,7 @@
             r0:
               type: bool
               value: "true"
-<<<<<<< HEAD
-    initial_ast: 0ccac1a59c4d7014d26f6a5327aa0f3d794d5b442017e57c8bd1ed41728d5da9
-    imports_resolved_ast: 0ccac1a59c4d7014d26f6a5327aa0f3d794d5b442017e57c8bd1ed41728d5da9
-    canonicalized_ast: 0ccac1a59c4d7014d26f6a5327aa0f3d794d5b442017e57c8bd1ed41728d5da9
-    type_inferenced_ast: 63ac32a6c11c3d6e31ad45a79c7f2c6ddae1cb7ecbeb16461a18beeeafd46011
-=======
     initial_ast: 0ef0459ce0ac2ba8a9c2272d6c4f67f7dd9cd7d36c557c65339d2ef8d2c5b187
     imports_resolved_ast: 3534faf0bdfd759a3093962c7d27c62c07390474f00007ee4c55f2945bb2ae8e
     canonicalized_ast: 3534faf0bdfd759a3093962c7d27c62c07390474f00007ee4c55f2945bb2ae8e
-    type_inferenced_ast: 736cc1c18f5ef673dc861536160e932921282290159252e910fda1e9a3f46416
->>>>>>> 0e96bf8d
+    type_inferenced_ast: 736cc1c18f5ef673dc861536160e932921282290159252e910fda1e9a3f46416