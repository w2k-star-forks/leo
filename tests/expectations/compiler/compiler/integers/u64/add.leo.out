--- conflicted
+++ resolved
@@ -263,14 +263,7 @@
             r0:
               type: bool
               value: "true"
-<<<<<<< HEAD
-    initial_ast: a40f691499d6583d61c451da9cd95ec4c3ae0abc955e051887ff98803dbc5d43
-    imports_resolved_ast: ac0b40aff9940ce55c3349d91d74e0565ab6c6bdd45b2a1ea70658cda27952c1
-    canonicalized_ast: ac0b40aff9940ce55c3349d91d74e0565ab6c6bdd45b2a1ea70658cda27952c1
-    type_inferenced_ast: 44fc591942a5e2dd2272e7321d84391575ed8434e01ea88818341e42bca61d21
-=======
-    initial_ast: bf5541b8ca24a9c2e6b911cb99dd5ff6fddab90d7bd71266b5c2a8f512d2d0ea
-    imports_resolved_ast: 2b3c0a7d26c6c6a0e4c5dfec75a316bf18516f6d29060dc8de2d3ad18ba6772a
-    canonicalized_ast: 2b3c0a7d26c6c6a0e4c5dfec75a316bf18516f6d29060dc8de2d3ad18ba6772a
-    type_inferenced_ast: 153dac26476c990fb64529545a653999f46d1f424a8ecc65fe4c3b1fab8282ae
->>>>>>> d621ee72
+    initial_ast: 37be3f4f1f7156a86a8be9bbce3935091d26e3c2f820ff1c6961bc4512e4ef0d
+    imports_resolved_ast: 7862ccb299c3fcf802f34649d17ae049ed55fc804a16e4b2b632560e9be1b84e
+    canonicalized_ast: 7862ccb299c3fcf802f34649d17ae049ed55fc804a16e4b2b632560e9be1b84e
+    type_inferenced_ast: 5b18926f81d0ec5c3319d09ba0ff5dddb44b914352b614cd793aaeda091127e4