--- conflicted
+++ resolved
@@ -271,14 +271,7 @@
             r0:
               type: bool
               value: "true"
-<<<<<<< HEAD
-    initial_ast: 73447c2b2f0a648bbc10f366712c488f5f51ac57a4c368ca768d062ccae60083
-    imports_resolved_ast: b2f24ea8cd8dc52d459f8cbc09a51a591bf869bc364cc9c06f572ab046ae709d
-    canonicalized_ast: b2f24ea8cd8dc52d459f8cbc09a51a591bf869bc364cc9c06f572ab046ae709d
-    type_inferenced_ast: 8b5dfd9b2afb3961caacdaa1f00ab8366c85016acfb2e939803c1f0ccd24df05
-=======
-    initial_ast: 90ab73e3bc73a4f8559c72b719e77088d429f3407f452a68947a8691ef0bee54
-    imports_resolved_ast: dcb1cc12947c3992946f167a447e89b2be14479627b623ebfeca6aff3aaa826b
-    canonicalized_ast: dcb1cc12947c3992946f167a447e89b2be14479627b623ebfeca6aff3aaa826b
-    type_inferenced_ast: 3949d17f854905da6886f79bbf0b6e90757819cc202484737b8ef0c8ea9bab19
->>>>>>> 03f78d56
+    initial_ast: a653533beba90ecc9334d09c0f47c07628dc4f0c8718f14d48c663fe44f3e228
+    imports_resolved_ast: 3795919239056e2d918d8c4a0f1aad050a6d447b4595301c6dbe4c9b9516d3d8
+    canonicalized_ast: 3795919239056e2d918d8c4a0f1aad050a6d447b4595301c6dbe4c9b9516d3d8
+    type_inferenced_ast: cb635d698e05faa894d2045d00bf839d3f84efbfd3c8ac471f0cc49c8075958e