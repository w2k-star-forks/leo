--- conflicted
+++ resolved
@@ -272,14 +272,7 @@
             r0:
               type: bool
               value: "true"
-<<<<<<< HEAD
-    initial_ast: ecde4743ce89abcae62442242febdbe43052a4d2ab32df76e2b2f42965e54066
-    imports_resolved_ast: 88c194d6f4d4f77cca45b5bf15798f50783a4c3e3a7793993b6b0cab3bfb4200
-    canonicalized_ast: 88c194d6f4d4f77cca45b5bf15798f50783a4c3e3a7793993b6b0cab3bfb4200
-    type_inferenced_ast: 3167332d087ffe70e588eace87d83c0883f389316d7e44c4cbefb113009036b0
-=======
-    initial_ast: 5caf4f5db24892d33c55858dc8544bcab2b83c094d2c5c04e5e28e1306cdf14b
-    imports_resolved_ast: 043228555d2f4c0d9767b1496a7dce28e773cd55fe582f12eba5f1b787c62446
-    canonicalized_ast: 043228555d2f4c0d9767b1496a7dce28e773cd55fe582f12eba5f1b787c62446
-    type_inferenced_ast: c022e064179050a2ef6900d2679a13c4484b59dd1f762bb33010e2b018151cb2
->>>>>>> 03f78d56
+    initial_ast: cc776eb25058732a6132c85805d64a76d7a55ad73ee5444486f2839ed9f698e1
+    imports_resolved_ast: fac4333e3a40ef8da92ae7d16876cffbfc1868b321228343177b84666839aafa
+    canonicalized_ast: fac4333e3a40ef8da92ae7d16876cffbfc1868b321228343177b84666839aafa
+    type_inferenced_ast: fd34e78138ead79e9879bc7f361e43d3d60bedffca0dd56b0752bc287e2b55ca