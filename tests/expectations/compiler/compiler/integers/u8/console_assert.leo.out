---
namespace: Compile
expectation: Pass
outputs:
  - circuit:
      num_public_variables: 0
      num_private_variables: 47
      num_constraints: 47
      at: 119fbe9f9fa3b1226f8021b1d0965003554d7ae14fb28113579a6aba84245eec
      bt: 4d3b86d186d9dcaf42ac343de81ee320fddff5d6db1cd701c44b5a3e4f4fc3e5
      ct: 21d522b2a39fe591ec2e88ecaa25c9fe2f2e74ce5e4838055ec32a5ace3fe918
    ir:
      - "decl f0: <0>"
      - "  store &v1, ((v0), (), (), ())"
      - "  eq &v4, v2, v3"
      - "  assert v4"
      - "  eq &v5, v2, v3"
      - "  retn v5"
      - ""
    output:
      - input_file: u8.in
        output:
          registers:
            r0:
              type: bool
              value: "true"
<<<<<<< HEAD
    initial_ast: 9069c716fa3d34db59dd30869b5d204175ea49dc8a7c02d1bc325468925472fd
    imports_resolved_ast: 9069c716fa3d34db59dd30869b5d204175ea49dc8a7c02d1bc325468925472fd
    canonicalized_ast: 9069c716fa3d34db59dd30869b5d204175ea49dc8a7c02d1bc325468925472fd
    type_inferenced_ast: a9d5633593ead8abc5c10f46c335a8df16365df79c1a6f6f767ac88d9c768bdd
=======
    initial_ast: 836bd0b470cd210052613fd9b13c5e420cc52b5da5f05a1dbbbdabbda9e35d5e
    imports_resolved_ast: a478a63d06e684d409682c5b81baad641a8b48dd716c6aad94bf3ab3f8e21c27
    canonicalized_ast: a478a63d06e684d409682c5b81baad641a8b48dd716c6aad94bf3ab3f8e21c27
    type_inferenced_ast: 4c787b241512b53950f7d7aab95d65c0c393f3bd931082821ad507557845ce03
>>>>>>> 0e96bf8d
<|MERGE_RESOLUTION|>--- conflicted
+++ resolved
@@ -4,19 +4,11 @@
 outputs:
   - circuit:
       num_public_variables: 0
-      num_private_variables: 47
-      num_constraints: 47
-      at: 119fbe9f9fa3b1226f8021b1d0965003554d7ae14fb28113579a6aba84245eec
-      bt: 4d3b86d186d9dcaf42ac343de81ee320fddff5d6db1cd701c44b5a3e4f4fc3e5
-      ct: 21d522b2a39fe591ec2e88ecaa25c9fe2f2e74ce5e4838055ec32a5ace3fe918
-    ir:
-      - "decl f0: <0>"
-      - "  store &v1, ((v0), (), (), ())"
-      - "  eq &v4, v2, v3"
-      - "  assert v4"
-      - "  eq &v5, v2, v3"
-      - "  retn v5"
-      - ""
+      num_private_variables: 46
+      num_constraints: 46
+      at: 829f4510ef3fb07e4ffecffe519507a8c6790309f86f349e2b8c5c42cc09e1c9
+      bt: 10f68596bcedd566b8eecf0bd255093865e9652e35d141d868fcba35ed67b24a
+      ct: 547830d9a13714ce4f3490f83aeafb5faa68aac46614867b7c19beb99eb908ff
     output:
       - input_file: u8.in
         output:
@@ -24,14 +16,7 @@
             r0:
               type: bool
               value: "true"
-<<<<<<< HEAD
-    initial_ast: 9069c716fa3d34db59dd30869b5d204175ea49dc8a7c02d1bc325468925472fd
-    imports_resolved_ast: 9069c716fa3d34db59dd30869b5d204175ea49dc8a7c02d1bc325468925472fd
-    canonicalized_ast: 9069c716fa3d34db59dd30869b5d204175ea49dc8a7c02d1bc325468925472fd
-    type_inferenced_ast: a9d5633593ead8abc5c10f46c335a8df16365df79c1a6f6f767ac88d9c768bdd
-=======
     initial_ast: 836bd0b470cd210052613fd9b13c5e420cc52b5da5f05a1dbbbdabbda9e35d5e
     imports_resolved_ast: a478a63d06e684d409682c5b81baad641a8b48dd716c6aad94bf3ab3f8e21c27
     canonicalized_ast: a478a63d06e684d409682c5b81baad641a8b48dd716c6aad94bf3ab3f8e21c27
-    type_inferenced_ast: 4c787b241512b53950f7d7aab95d65c0c393f3bd931082821ad507557845ce03
->>>>>>> 0e96bf8d
+    type_inferenced_ast: 4c787b241512b53950f7d7aab95d65c0c393f3bd931082821ad507557845ce03