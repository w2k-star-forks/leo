---
namespace: Compile
expectation: Pass
outputs:
  - circuit:
      num_public_variables: 0
      num_private_variables: 58
      num_constraints: 58
      at: b3a5da9c0b807d996c27f77bf54047783eb1e283ea5d7d09bfbfb52a56b57ee8
      bt: 0b356ebd649b5aad74f54b0863e3b411682338af4a0461434e596ba9ff5d9918
      ct: 01bde22d4fb741f6f8503007d771bd8b644fa36dbe2a667827e6766a2b461546
    ir:
      - "decl f0: <0>"
      - "  store &v1, ((v0), (), (), ())"
      - "  le &v5, v2, v3"
      - "  eq &v6, v5, v4"
      - "  retn v6"
      - "decl f1: <7>"
      - "  retn [false, false, false, false, false, false, false, false, false, false, false, false, false, false, false, false, false, false, false, false, false, false, false, false, false, false, false, false, false, false, false, false, false, false, false, false, false, false, false, false, false, false, false, false, false, false, false, false, false, false, false, false, false, false, false, false, false, false, false, false, false, false, false, false, false, false, false, false, false, false, false, false, false, false, false, false, false, false, false, false, false, false, false, false, false, false, false, false, false, false, false, false, false, false, false, false, false, false, false, false, false, false, false, false, false, false, false, false, false, false, false, false, false, false, false, false, false, false, false, false, false, false, false, false, false, false, false, false, false, false, false, false, false, false, false, false, false, false, false, false, false, false, false, false, false, false, false, false, false, false, false, false, false, false, false, false, false, false, false, false, false, false, false, false, false, false, false, false, false, false, false, false, false, false, false, false, false, false, false, false, false, false, false, false, false, false, false, false, false, false, false, false, false, false, false, false, false, false, false, false, false, false, false, false, false, false, false, false, false, false, false, false, false, false, false, false, false, false, false, false, false, false, false, false, false, false, false, false, false, false, false, false, false, false, false, false, false, false, false, false, false, false, false, false, false, false, false, false, false, false, false, false, false, false, false, false]"
      - "decl f2: <8>"
      - "  retn aleo1qnr4dkkvkgfqph0vzc3y6z2eu975wnpz2925ntjccd5cfqxtyu8sta57j8"
      - "decl f3: <9>"
      - "  retn [0, 0, 0, 0, 0, 0, 0, 0, 0, 0, 0, 0, 0, 0, 0, 0, 0, 0, 0, 0, 0, 0, 0, 0, 0, 0, 0, 0, 0, 0, 0, 0]"
      - "decl f4: <10>"
      - "  retn aleo1qnr4dkkvkgfqph0vzc3y6z2eu975wnpz2925ntjccd5cfqxtyu8sta57j8"
      - "decl f5: <11>"
      - "  retn [false, false, false, false, false, false, false, false, false, false, false, false, false, false, false, false, false, false, false, false, false, false, false, false, false, false, false, false, false, false, false, false, false, false, false, false, false, false, false, false, false, false, false, false, false, false, false, false, false, false, false, false, false, false, false, false, false, false, false, false, false, false, false, false, false, false, false, false, false, false, false, false, false, false, false, false, false, false, false, false, false, false, false, false, false, false, false, false, false, false, false, false, false, false, false, false, false, false, false, false, false, false, false, false, false, false, false, false, false, false, false, false, false, false, false, false, false, false, false, false, false, false, false, false, false, false, false, false, false, false, false, false, false, false, false, false, false, false, false, false, false, false, false, false, false, false, false, false, false, false, false, false, false, false, false, false, false, false, false, false, false, false, false, false, false, false, false, false, false, false, false, false, false, false, false, false, false, false, false, false, false, false, false, false, false, false, false, false, false, false, false, false, false, false, false, false, false, false, false, false, false, false, false, false, false, false, false, false, false, false, false, false, false, false, false, false, false, false, false, false, false, false, false, false, false, false, false, false, false, false, false, false, false, false, false, false, false, false, false, false, false, false, false, false, false, false, false, false, false, false, false, false, false, false, false, false]"
      - "decl f6: <12>"
      - "  retn aleo1qnr4dkkvkgfqph0vzc3y6z2eu975wnpz2925ntjccd5cfqxtyu8sta57j8"
      - "decl f7: <13>"
      - "  retn [0, 0, 0, 0, 0, 0, 0, 0, 0, 0, 0, 0, 0, 0, 0, 0, 0, 0, 0, 0, 0, 0, 0, 0, 0, 0, 0, 0, 0, 0, 0, 0]"
      - "decl f8: <14>"
      - "  retn aleo1qnr4dkkvkgfqph0vzc3y6z2eu975wnpz2925ntjccd5cfqxtyu8sta57j8"
      - "decl f9: <15>"
      - "  retn 0"
      - "decl f10: <16>"
      - "  retn [false]"
      - "decl f11: <17>"
      - "  retn false"
      - "decl f12: <18>"
      - "  retn [0]"
      - "decl f13: <19>"
      - "  retn false"
      - "decl f14: <20>"
      - "  retn [false]"
      - "decl f15: <21>"
      - "  retn false"
      - "decl f16: <22>"
      - "  retn [0]"
      - "decl f17: <23>"
      - "  retn false"
      - "decl f18: <24>"
      - "  retn [false, false, false, false, false, false, false, false, false, false, false, false, false, false, false, false, false, false, false, false, false, false, false, false, false, false, false, false, false, false, false, false, false, false, false, false, false, false, false, false, false, false, false, false, false, false, false, false, false, false, false, false, false, false, false, false, false, false, false, false, false, false, false, false, false, false, false, false, false, false, false, false, false, false, false, false, false, false, false, false, false, false, false, false, false, false, false, false, false, false, false, false, false, false, false, false, false, false, false, false, false, false, false, false, false, false, false, false, false, false, false, false, false, false, false, false, false, false, false, false, false, false, false, false, false, false, false, false, false, false, false, false, false, false, false, false, false, false, false, false, false, false, false, false, false, false, false, false, false, false, false, false, false, false, false, false, false, false, false, false, false, false, false, false, false, false, false, false, false, false, false, false, false, false, false, false, false, false, false, false, false, false, false, false, false, false, false, false, false, false, false, false, false, false, false, false, false, false, false, false, false, false, false, false, false, false, false, false, false, false, false, false, false, false, false, false, false, false, false, false, false, false, false, false, false, false, false, false, false, false, false, false, false, false, false, false, false, false, false, false, false, false, false, false, false, false, false, false, false, false, false, false, false]"
      - "decl f19: <25>"
      - "  retn 'a'"
      - "decl f20: <26>"
      - "  retn [0, 0, 0, 0, 0, 0, 0, 0, 0, 0, 0, 0, 0, 0, 0, 0, 0, 0, 0, 0, 0, 0, 0, 0, 0, 0, 0, 0, 0, 0, 0, 0]"
      - "decl f21: <27>"
      - "  retn 'a'"
      - "decl f22: <28>"
      - "  retn [false, false, false, false, false, false, false, false, false, false, false, false, false, false, false, false, false, false, false, false, false, false, false, false, false, false, false, false, false, false, false, false, false, false, false, false, false, false, false, false, false, false, false, false, false, false, false, false, false, false, false, false, false, false, false, false, false, false, false, false, false, false, false, false, false, false, false, false, false, false, false, false, false, false, false, false, false, false, false, false, false, false, false, false, false, false, false, false, false, false, false, false, false, false, false, false, false, false, false, false, false, false, false, false, false, false, false, false, false, false, false, false, false, false, false, false, false, false, false, false, false, false, false, false, false, false, false, false, false, false, false, false, false, false, false, false, false, false, false, false, false, false, false, false, false, false, false, false, false, false, false, false, false, false, false, false, false, false, false, false, false, false, false, false, false, false, false, false, false, false, false, false, false, false, false, false, false, false, false, false, false, false, false, false, false, false, false, false, false, false, false, false, false, false, false, false, false, false, false, false, false, false, false, false, false, false, false, false, false, false, false, false, false, false, false, false, false, false, false, false, false, false, false, false, false, false, false, false, false, false, false, false, false, false, false, false, false, false, false, false, false, false, false, false, false, false, false, false, false, false, false, false, false]"
      - "decl f23: <29>"
      - "  retn 'a'"
      - "decl f24: <30>"
      - "  retn [0, 0, 0, 0, 0, 0, 0, 0, 0, 0, 0, 0, 0, 0, 0, 0, 0, 0, 0, 0, 0, 0, 0, 0, 0, 0, 0, 0, 0, 0, 0, 0]"
      - "decl f25: <31>"
      - "  retn 'a'"
      - "decl f26: <32>"
      - "  retn [false, false, false, false, false, false, false, false, false, false, false, false, false, false, false, false, false, false, false, false, false, false, false, false, false, false, false, false, false, false, false, false, false, false, false, false, false, false, false, false, false, false, false, false, false, false, false, false, false, false, false, false, false, false, false, false, false, false, false, false, false, false, false, false, false, false, false, false, false, false, false, false, false, false, false, false, false, false, false, false, false, false, false, false, false, false, false, false, false, false, false, false, false, false, false, false, false, false, false, false, false, false, false, false, false, false, false, false, false, false, false, false, false, false, false, false, false, false, false, false, false, false, false, false, false, false, false, false, false, false, false, false, false, false, false, false, false, false, false, false, false, false, false, false, false, false, false, false, false, false, false, false, false, false, false, false, false, false, false, false, false, false, false, false, false, false, false, false, false, false, false, false, false, false, false, false, false, false, false, false, false, false, false, false, false, false, false, false, false, false, false, false, false, false, false, false, false, false, false, false, false, false, false, false, false, false, false, false, false, false, false, false, false, false, false, false, false, false, false, false, false, false, false, false, false, false, false, false, false, false, false, false, false, false, false, false, false, false, false, false, false, false, false, false, false, false, false, false, false, false, false, false, false]"
      - "decl f27: <33>"
      - "  retn []"
      - "decl f28: <34>"
      - "  retn [0, 0, 0, 0, 0, 0, 0, 0, 0, 0, 0, 0, 0, 0, 0, 0, 0, 0, 0, 0, 0, 0, 0, 0, 0, 0, 0, 0, 0, 0, 0, 0]"
      - "decl f29: <35>"
      - "  retn []"
      - "decl f30: <36>"
      - "  retn [false, false, false, false, false, false, false, false, false, false, false, false, false, false, false, false, false, false, false, false, false, false, false, false, false, false, false, false, false, false, false, false, false, false, false, false, false, false, false, false, false, false, false, false, false, false, false, false, false, false, false, false, false, false, false, false, false, false, false, false, false, false, false, false, false, false, false, false, false, false, false, false, false, false, false, false, false, false, false, false, false, false, false, false, false, false, false, false, false, false, false, false, false, false, false, false, false, false, false, false, false, false, false, false, false, false, false, false, false, false, false, false, false, false, false, false, false, false, false, false, false, false, false, false, false, false, false, false, false, false, false, false, false, false, false, false, false, false, false, false, false, false, false, false, false, false, false, false, false, false, false, false, false, false, false, false, false, false, false, false, false, false, false, false, false, false, false, false, false, false, false, false, false, false, false, false, false, false, false, false, false, false, false, false, false, false, false, false, false, false, false, false, false, false, false, false, false, false, false, false, false, false, false, false, false, false, false, false, false, false, false, false, false, false, false, false, false, false, false, false, false, false, false, false, false, false, false, false, false, false, false, false, false, false, false, false, false, false, false, false, false, false, false, false, false, false, false, false, false, false, false, false, false]"
      - "decl f31: <37>"
      - "  retn []"
      - "decl f32: <38>"
      - "  retn [0, 0, 0, 0, 0, 0, 0, 0, 0, 0, 0, 0, 0, 0, 0, 0, 0, 0, 0, 0, 0, 0, 0, 0, 0, 0, 0, 0, 0, 0, 0, 0]"
      - "decl f33: <39>"
      - "  retn []"
      - "decl f34: <40>"
      - "  retn [false, false, false, false, false, false, false, false, false, false, false, false, false, false, false, false, false, false, false, false, false, false, false, false, false, false, false, false, false, false, false, false, false, false, false, false, false, false, false, false, false, false, false, false, false, false, false, false, false, false, false, false, false, false, false, false, false, false, false, false, false, false, false, false, false, false, false, false, false, false, false, false, false, false, false, false, false, false, false, false, false, false, false, false, false, false, false, false, false, false, false, false, false, false, false, false, false, false, false, false, false, false, false, false, false, false, false, false, false, false, false, false, false, false, false, false, false, false, false, false, false, false, false, false, false, false, false, false, false, false, false, false, false, false, false, false, false, false, false, false, false, false, false, false, false, false, false, false, false, false, false, false, false, false, false, false, false, false, false, false, false, false, false, false, false, false, false, false, false, false, false, false, false, false, false, false, false, false, false, false, false, false, false, false, false, false, false, false, false, false, false, false, false, false, false, false, false, false, false, false, false, false, false, false, false, false, false, false, false, false, false, false, false, false, false, false, false, false, false, false, false, false, false, false, false, false, false, false, false, false, false, false, false, false, false, false, false, false, false, false, false, false, false, false, false, false, false, false, false, false, false, false, false, false, false, false, false, false, false, false, false, false, false, false, false, false, false, false, false, false, false, false, false, false, false, false, false, false, false, false, false, false, false, false, false, false, false, false, false, false, false, false, false, false, false, false, false, false, false, false, false, false, false, false, false, false, false, false, false, false, false, false, false, false, false, false, false, false, false, false, false, false, false, false, false, false, false, false, false, false, false, false, false, false, false, false, false, false, false, false, false, false, false, false, false, false, false, false, false, false, false, false, false, false, false, false, false, false, false, false, false, false, false, false, false, false, false, false, false, false, false, false, false, false, false, false, false, false, false, false, false, false, false, false, false, false, false, false, false, false, false, false, false, false, false, false, false, false, false, false, false, false, false, false, false, false, false, false, false, false, false, false, false, false, false, false, false, false, false, false, false, false, false, false, false, false, false, false, false, false, false, false, false, false, false, false, false, false, false, false, false, false, false, false, false, false, false, false, false, false, false, false, false, false, false, false, false, false, false, false, false, false, false, false, false, false, false, false, false, false, false, false, false, false, false, false, false, false, false, false, false, false, false, false, false, false, false, false, false, false, false, false, false, false, false, false, false, false, false, false, false, false, false, false, false, false]"
      - "decl f35: <41>"
      - "  retn []group"
      - "decl f36: <42>"
      - "  retn [0, 0, 0, 0, 0, 0, 0, 0, 0, 0, 0, 0, 0, 0, 0, 0, 0, 0, 0, 0, 0, 0, 0, 0, 0, 0, 0, 0, 0, 0, 0, 0, 0, 0, 0, 0, 0, 0, 0, 0, 0, 0, 0, 0, 0, 0, 0, 0, 0, 0, 0, 0, 0, 0, 0, 0, 0, 0, 0, 0, 0, 0, 0, 0]"
      - "decl f37: <43>"
      - "  retn []group"
      - "decl f38: <44>"
      - "  retn [false, false, false, false, false, false, false, false, false, false, false, false, false, false, false, false, false, false, false, false, false, false, false, false, false, false, false, false, false, false, false, false, false, false, false, false, false, false, false, false, false, false, false, false, false, false, false, false, false, false, false, false, false, false, false, false, false, false, false, false, false, false, false, false, false, false, false, false, false, false, false, false, false, false, false, false, false, false, false, false, false, false, false, false, false, false, false, false, false, false, false, false, false, false, false, false, false, false, false, false, false, false, false, false, false, false, false, false, false, false, false, false, false, false, false, false, false, false, false, false, false, false, false, false, false, false, false, false, false, false, false, false, false, false, false, false, false, false, false, false, false, false, false, false, false, false, false, false, false, false, false, false, false, false, false, false, false, false, false, false, false, false, false, false, false, false, false, false, false, false, false, false, false, false, false, false, false, false, false, false, false, false, false, false, false, false, false, false, false, false, false, false, false, false, false, false, false, false, false, false, false, false, false, false, false, false, false, false, false, false, false, false, false, false, false, false, false, false, false, false, false, false, false, false, false, false, false, false, false, false, false, false, false, false, false, false, false, false, false, false, false, false, false, false, false, false, false, false, false, false, false, false, false, false, false, false, false, false, false, false, false, false, false, false, false, false, false, false, false, false, false, false, false, false, false, false, false, false, false, false, false, false, false, false, false, false, false, false, false, false, false, false, false, false, false, false, false, false, false, false, false, false, false, false, false, false, false, false, false, false, false, false, false, false, false, false, false, false, false, false, false, false, false, false, false, false, false, false, false, false, false, false, false, false, false, false, false, false, false, false, false, false, false, false, false, false, false, false, false, false, false, false, false, false, false, false, false, false, false, false, false, false, false, false, false, false, false, false, false, false, false, false, false, false, false, false, false, false, false, false, false, false, false, false, false, false, false, false, false, false, false, false, false, false, false, false, false, false, false, false, false, false, false, false, false, false, false, false, false, false, false, false, false, false, false, false, false, false, false, false, false, false, false, false, false, false, false, false, false, false, false, false, false, false, false, false, false, false, false, false, false, false, false, false, false, false, false, false, false, false, false, false, false, false, false, false, false, false, false, false, false, false, false, false, false, false, false, false, false, false, false, false, false, false, false, false, false, false, false, false, false, false, false, false, false, false, false, false, false, false, false, false, false, false, false, false, false, false, false, false, false, false, false, false, false, false]"
      - "decl f39: <45>"
      - "  retn []group"
      - "decl f40: <46>"
      - "  retn [0, 0, 0, 0, 0, 0, 0, 0, 0, 0, 0, 0, 0, 0, 0, 0, 0, 0, 0, 0, 0, 0, 0, 0, 0, 0, 0, 0, 0, 0, 0, 0, 0, 0, 0, 0, 0, 0, 0, 0, 0, 0, 0, 0, 0, 0, 0, 0, 0, 0, 0, 0, 0, 0, 0, 0, 0, 0, 0, 0, 0, 0, 0, 0]"
      - "decl f41: <47>"
      - "  retn []group"
      - "decl f42: <48>"
      - "  retn [false, false, false, false, false, false, false, false]"
      - "decl f43: <49>"
      - "  retn 0"
      - "decl f44: <50>"
      - "  retn [0]"
      - "decl f45: <51>"
      - "  retn 0"
      - "decl f46: <52>"
      - "  retn [false, false, false, false, false, false, false, false]"
      - "decl f47: <53>"
      - "  retn 0"
      - "decl f48: <54>"
      - "  retn [0]"
      - "decl f49: <55>"
      - "  retn 0"
      - "decl f50: <56>"
      - "  retn [false, false, false, false, false, false, false, false, false, false, false, false, false, false, false, false]"
      - "decl f51: <57>"
      - "  retn 0"
      - "decl f52: <58>"
      - "  retn [0, 0]"
      - "decl f53: <59>"
      - "  retn 0"
      - "decl f54: <60>"
      - "  retn [false, false, false, false, false, false, false, false, false, false, false, false, false, false, false, false]"
      - "decl f55: <61>"
      - "  retn 0"
      - "decl f56: <62>"
      - "  retn [0, 0]"
      - "decl f57: <63>"
      - "  retn 0"
      - "decl f58: <64>"
      - "  retn [false, false, false, false, false, false, false, false, false, false, false, false, false, false, false, false, false, false, false, false, false, false, false, false, false, false, false, false, false, false, false, false]"
      - "decl f59: <65>"
      - "  retn 0"
      - "decl f60: <66>"
      - "  retn [0, 0, 0, 0]"
      - "decl f61: <67>"
      - "  retn 0"
      - "decl f62: <68>"
      - "  retn [false, false, false, false, false, false, false, false, false, false, false, false, false, false, false, false, false, false, false, false, false, false, false, false, false, false, false, false, false, false, false, false]"
      - "decl f63: <69>"
      - "  retn 0"
      - "decl f64: <70>"
      - "  retn [0, 0, 0, 0]"
      - "decl f65: <71>"
      - "  retn 0"
      - "decl f66: <72>"
      - "  retn [false, false, false, false, false, false, false, false, false, false, false, false, false, false, false, false, false, false, false, false, false, false, false, false, false, false, false, false, false, false, false, false, false, false, false, false, false, false, false, false, false, false, false, false, false, false, false, false, false, false, false, false, false, false, false, false, false, false, false, false, false, false, false, false]"
      - "decl f67: <73>"
      - "  retn 0"
      - "decl f68: <74>"
      - "  retn [0, 0, 0, 0, 0, 0, 0, 0]"
      - "decl f69: <75>"
      - "  retn 0"
      - "decl f70: <76>"
      - "  retn [false, false, false, false, false, false, false, false, false, false, false, false, false, false, false, false, false, false, false, false, false, false, false, false, false, false, false, false, false, false, false, false, false, false, false, false, false, false, false, false, false, false, false, false, false, false, false, false, false, false, false, false, false, false, false, false, false, false, false, false, false, false, false, false]"
      - "decl f71: <77>"
      - "  retn 0"
      - "decl f72: <78>"
      - "  retn [0, 0, 0, 0, 0, 0, 0, 0]"
      - "decl f73: <79>"
      - "  retn 0"
      - "decl f74: <80>"
      - "  retn [false, false, false, false, false, false, false, false, false, false, false, false, false, false, false, false, false, false, false, false, false, false, false, false, false, false, false, false, false, false, false, false, false, false, false, false, false, false, false, false, false, false, false, false, false, false, false, false, false, false, false, false, false, false, false, false, false, false, false, false, false, false, false, false, false, false, false, false, false, false, false, false, false, false, false, false, false, false, false, false, false, false, false, false, false, false, false, false, false, false, false, false, false, false, false, false, false, false, false, false, false, false, false, false, false, false, false, false, false, false, false, false, false, false, false, false, false, false, false, false, false, false, false, false, false, false, false, false]"
      - "decl f75: <81>"
      - "  retn 0"
      - "decl f76: <82>"
      - "  retn [0, 0, 0, 0, 0, 0, 0, 0, 0, 0, 0, 0, 0, 0, 0, 0]"
      - "decl f77: <83>"
      - "  retn 0"
      - "decl f78: <84>"
      - "  retn [false, false, false, false, false, false, false, false, false, false, false, false, false, false, false, false, false, false, false, false, false, false, false, false, false, false, false, false, false, false, false, false, false, false, false, false, false, false, false, false, false, false, false, false, false, false, false, false, false, false, false, false, false, false, false, false, false, false, false, false, false, false, false, false, false, false, false, false, false, false, false, false, false, false, false, false, false, false, false, false, false, false, false, false, false, false, false, false, false, false, false, false, false, false, false, false, false, false, false, false, false, false, false, false, false, false, false, false, false, false, false, false, false, false, false, false, false, false, false, false, false, false, false, false, false, false, false, false]"
      - "decl f79: <85>"
      - "  retn 0"
      - "decl f80: <86>"
      - "  retn [0, 0, 0, 0, 0, 0, 0, 0, 0, 0, 0, 0, 0, 0, 0, 0]"
      - "decl f81: <87>"
      - "  retn 0"
      - "decl f82: <88>"
      - "  retn [false, false, false, false, false, false, false, false]"
      - "decl f83: <89>"
      - "  retn 0"
      - "decl f84: <90>"
      - "  retn [0]"
      - "decl f85: <91>"
      - "  retn 0"
      - "decl f86: <92>"
      - "  retn [false, false, false, false, false, false, false, false]"
      - "decl f87: <93>"
      - "  retn 0"
      - "decl f88: <94>"
      - "  retn [0]"
      - "decl f89: <95>"
      - "  retn 0"
      - "decl f90: <96>"
      - "  retn [false, false, false, false, false, false, false, false, false, false, false, false, false, false, false, false]"
      - "decl f91: <97>"
      - "  retn 0"
      - "decl f92: <98>"
      - "  retn [0, 0]"
      - "decl f93: <99>"
      - "  retn 0"
      - "decl f94: <100>"
      - "  retn [false, false, false, false, false, false, false, false, false, false, false, false, false, false, false, false]"
      - "decl f95: <101>"
      - "  retn 0"
      - "decl f96: <102>"
      - "  retn [0, 0]"
      - "decl f97: <103>"
      - "  retn 0"
      - "decl f98: <104>"
      - "  retn [false, false, false, false, false, false, false, false, false, false, false, false, false, false, false, false, false, false, false, false, false, false, false, false, false, false, false, false, false, false, false, false]"
      - "decl f99: <105>"
      - "  retn 0"
      - "decl f100: <106>"
      - "  retn [0, 0, 0, 0]"
      - "decl f101: <107>"
      - "  retn 0"
      - "decl f102: <108>"
      - "  retn [false, false, false, false, false, false, false, false, false, false, false, false, false, false, false, false, false, false, false, false, false, false, false, false, false, false, false, false, false, false, false, false]"
      - "decl f103: <109>"
      - "  retn 0"
      - "decl f104: <110>"
      - "  retn [0, 0, 0, 0]"
      - "decl f105: <111>"
      - "  retn 0"
      - "decl f106: <112>"
      - "  retn [false, false, false, false, false, false, false, false, false, false, false, false, false, false, false, false, false, false, false, false, false, false, false, false, false, false, false, false, false, false, false, false, false, false, false, false, false, false, false, false, false, false, false, false, false, false, false, false, false, false, false, false, false, false, false, false, false, false, false, false, false, false, false, false]"
      - "decl f107: <113>"
      - "  retn 0"
      - "decl f108: <114>"
      - "  retn [0, 0, 0, 0, 0, 0, 0, 0]"
      - "decl f109: <115>"
      - "  retn 0"
      - "decl f110: <116>"
      - "  retn [false, false, false, false, false, false, false, false, false, false, false, false, false, false, false, false, false, false, false, false, false, false, false, false, false, false, false, false, false, false, false, false, false, false, false, false, false, false, false, false, false, false, false, false, false, false, false, false, false, false, false, false, false, false, false, false, false, false, false, false, false, false, false, false]"
      - "decl f111: <117>"
      - "  retn 0"
      - "decl f112: <118>"
      - "  retn [0, 0, 0, 0, 0, 0, 0, 0]"
      - "decl f113: <119>"
      - "  retn 0"
      - "decl f114: <120>"
      - "  retn [false, false, false, false, false, false, false, false, false, false, false, false, false, false, false, false, false, false, false, false, false, false, false, false, false, false, false, false, false, false, false, false, false, false, false, false, false, false, false, false, false, false, false, false, false, false, false, false, false, false, false, false, false, false, false, false, false, false, false, false, false, false, false, false, false, false, false, false, false, false, false, false, false, false, false, false, false, false, false, false, false, false, false, false, false, false, false, false, false, false, false, false, false, false, false, false, false, false, false, false, false, false, false, false, false, false, false, false, false, false, false, false, false, false, false, false, false, false, false, false, false, false, false, false, false, false, false, false]"
      - "decl f115: <121>"
      - "  retn 0"
      - "decl f116: <122>"
      - "  retn [0, 0, 0, 0, 0, 0, 0, 0, 0, 0, 0, 0, 0, 0, 0, 0]"
      - "decl f117: <123>"
      - "  retn 0"
      - "decl f118: <124>"
      - "  retn [false, false, false, false, false, false, false, false, false, false, false, false, false, false, false, false, false, false, false, false, false, false, false, false, false, false, false, false, false, false, false, false, false, false, false, false, false, false, false, false, false, false, false, false, false, false, false, false, false, false, false, false, false, false, false, false, false, false, false, false, false, false, false, false, false, false, false, false, false, false, false, false, false, false, false, false, false, false, false, false, false, false, false, false, false, false, false, false, false, false, false, false, false, false, false, false, false, false, false, false, false, false, false, false, false, false, false, false, false, false, false, false, false, false, false, false, false, false, false, false, false, false, false, false, false, false, false, false]"
      - "decl f119: <125>"
      - "  retn 0"
      - "decl f120: <126>"
      - "  retn [0, 0, 0, 0, 0, 0, 0, 0, 0, 0, 0, 0, 0, 0, 0, 0]"
      - "decl f121: <127>"
      - "  retn 0"
      - ""
    output:
      - input_file: u8_f.in
        output:
          registers:
            r0:
              type: bool
              value: "false"
      - input_file: u8_e.in
        output:
          registers:
            r0:
              type: bool
              value: "true"
      - input_file: u8_l.in
        output:
          registers:
            r0:
              type: bool
              value: "false"
<<<<<<< HEAD
    initial_ast: 962878d3adf5a17f77b13413756a8f27e48b2999ab266e506c18b28a0ec916fd
    imports_resolved_ast: f99b18b61e4c0d578ac7d63d1c760af5d8ac4723db111ab7adf9c2d0d212246b
    canonicalized_ast: f99b18b61e4c0d578ac7d63d1c760af5d8ac4723db111ab7adf9c2d0d212246b
    type_inferenced_ast: ecfd8605c071a8944118f637e3bdbbae724d99fb92dadb6a7bd960dcbd0ea330
=======
    initial_ast: 7097e3d8a2cad1285beb94c996988c7004f42441ec0223b43ed691ccda685861
    imports_resolved_ast: b5a137ad693db3ad49426c8c7073269bdcb196439c6c9975117e3b47a2604295
    canonicalized_ast: b5a137ad693db3ad49426c8c7073269bdcb196439c6c9975117e3b47a2604295
    type_inferenced_ast: 4ff3fd041a48263ffa5c0c5f5f4a0a242c6f8ef14b69d8567db2fd864bb51517
>>>>>>> 03f78d56
<|MERGE_RESOLUTION|>--- conflicted
+++ resolved
@@ -277,14 +277,7 @@
             r0:
               type: bool
               value: "false"
-<<<<<<< HEAD
-    initial_ast: 962878d3adf5a17f77b13413756a8f27e48b2999ab266e506c18b28a0ec916fd
-    imports_resolved_ast: f99b18b61e4c0d578ac7d63d1c760af5d8ac4723db111ab7adf9c2d0d212246b
-    canonicalized_ast: f99b18b61e4c0d578ac7d63d1c760af5d8ac4723db111ab7adf9c2d0d212246b
-    type_inferenced_ast: ecfd8605c071a8944118f637e3bdbbae724d99fb92dadb6a7bd960dcbd0ea330
-=======
-    initial_ast: 7097e3d8a2cad1285beb94c996988c7004f42441ec0223b43ed691ccda685861
-    imports_resolved_ast: b5a137ad693db3ad49426c8c7073269bdcb196439c6c9975117e3b47a2604295
-    canonicalized_ast: b5a137ad693db3ad49426c8c7073269bdcb196439c6c9975117e3b47a2604295
-    type_inferenced_ast: 4ff3fd041a48263ffa5c0c5f5f4a0a242c6f8ef14b69d8567db2fd864bb51517
->>>>>>> 03f78d56
+    initial_ast: 2187d258a08ca5033a49f7d406ac72a95a188dc71e21a6471d5d3280109a64fa
+    imports_resolved_ast: f3fdb00e487a9eafbbb5a9edc1c181ed4d86900613b19191ce6f6aecf1b1656f
+    canonicalized_ast: f3fdb00e487a9eafbbb5a9edc1c181ed4d86900613b19191ce6f6aecf1b1656f
+    type_inferenced_ast: 78847080a5dc9172a97604d529e76cfcfe4c4060c9f843b6f14d08d5677a2833