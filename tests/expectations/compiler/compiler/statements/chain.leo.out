---
namespace: Compile
expectation: Pass
outputs:
  - circuit:
      num_public_variables: 0
      num_private_variables: 382
      num_constraints: 510
      at: 88be3efab913784f38f23cc874c7f14edf589bed352dc9126db56fb0f03f398b
      bt: 5a911a72034489433028eb343fa90a0ebac4f22d9f0eac4889226a7c986467fe
      ct: 86aebc71ce4db81f16d24d68b871efebb610108a3780939c85bf081d3f067768
    output:
      - input_file: inputs/u32_3.in
        output:
          registers:
            a:
              type: bool
              value: "true"
      - input_file: inputs/u32_5.in
        output:
          registers:
            a:
              type: bool
              value: "false"
      - input_file: inputs/u32_6.in
        output:
          registers:
            a:
              type: bool
              value: "false"
    initial_ast: bfeffc90181273cc44940d873fa9e21a99166cab8f6df92bf16e8392fd748e09
<<<<<<< HEAD
    imports_resolved_ast: 3b39e15a81183115931efb952d88f9d79ac5d96a74da02912babd116ea790aff
    canonicalized_ast: 3b39e15a81183115931efb952d88f9d79ac5d96a74da02912babd116ea790aff
    type_inferenced_ast: 733de936a6f9a7dbf386d8dca6704a8c8c0146a8476d943a890de59e9fe4ca5d
=======
    ir: b83104e22b3c24062a8a01ee06002f6e4d5a0859fd6e7280bef9ab705be4a8b8
    imports_resolved_ast: 0cb69878a9a2adf1badb0add986aa995ebcb9f41956239a8db107c2a487921cb
    canonicalized_ast: 0cb69878a9a2adf1badb0add986aa995ebcb9f41956239a8db107c2a487921cb
    type_inferenced_ast: ba0495cb2bcf1ecedf24bca4f0e8e82b09a40d2a249af506051e2a6a901f6765
>>>>>>> 3626fbdb
<|MERGE_RESOLUTION|>--- conflicted
+++ resolved
@@ -29,13 +29,7 @@
               type: bool
               value: "false"
     initial_ast: bfeffc90181273cc44940d873fa9e21a99166cab8f6df92bf16e8392fd748e09
-<<<<<<< HEAD
+    ir: b83104e22b3c24062a8a01ee06002f6e4d5a0859fd6e7280bef9ab705be4a8b8
     imports_resolved_ast: 3b39e15a81183115931efb952d88f9d79ac5d96a74da02912babd116ea790aff
     canonicalized_ast: 3b39e15a81183115931efb952d88f9d79ac5d96a74da02912babd116ea790aff
-    type_inferenced_ast: 733de936a6f9a7dbf386d8dca6704a8c8c0146a8476d943a890de59e9fe4ca5d
-=======
-    ir: b83104e22b3c24062a8a01ee06002f6e4d5a0859fd6e7280bef9ab705be4a8b8
-    imports_resolved_ast: 0cb69878a9a2adf1badb0add986aa995ebcb9f41956239a8db107c2a487921cb
-    canonicalized_ast: 0cb69878a9a2adf1badb0add986aa995ebcb9f41956239a8db107c2a487921cb
-    type_inferenced_ast: ba0495cb2bcf1ecedf24bca4f0e8e82b09a40d2a249af506051e2a6a901f6765
->>>>>>> 3626fbdb
+    type_inferenced_ast: 733de936a6f9a7dbf386d8dca6704a8c8c0146a8476d943a890de59e9fe4ca5d