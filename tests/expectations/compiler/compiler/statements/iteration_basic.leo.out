--- conflicted
+++ resolved
@@ -266,14 +266,7 @@
             a:
               type: bool
               value: "true"
-<<<<<<< HEAD
-    initial_ast: 3adc6eb5c5961a8d89830db643cf097a85bbbb2f15f5cf0942dcc5e0a6332330
-    imports_resolved_ast: c270fc226aec79742b61d0fa8ff097cb97268876ed2ba9fc860f061713decc69
-    canonicalized_ast: 2671ebabea590f7c7f8cf8021654412c77e642a363d53a14784822606fef90f8
-    type_inferenced_ast: 11080481d57bd2276352169c582ca1ad2b5e7c3b8c6c158897c03093f12adbe0
-=======
-    initial_ast: d9efc4637d0628e6db017037e02e094dcf17651a781221974108d42ec300ee4d
-    imports_resolved_ast: 48e1d38dd2e76726bdc806f332f2bbd28f452e4030cd62c37e4c5c9d9e4c24e6
-    canonicalized_ast: 788aa6ed9834453ab20d76df5d64746132415db0ebb7e735705b8cf26027f258
-    type_inferenced_ast: 44a9272b09cd9e727206f3c71519b65cf715c0112ddb6a9f6266aef4b19697a9
->>>>>>> d621ee72
+    initial_ast: b9be41e6c47160611421b559badb4c2b42455a8a8c5c41f2ce4e1a211391345f
+    imports_resolved_ast: 67a825ac65aa69003e3b2d77f7b556078bc404d177ab8242628907e2021b0b94
+    canonicalized_ast: d47f26bf78d5a229f2b7c3dbfd81a04b3fbbac175c9596181828ee83fc8fd334
+    type_inferenced_ast: dd40394f9f9610a5f53853fe70853c421fe8355b2a66aa818be30495a760ed92