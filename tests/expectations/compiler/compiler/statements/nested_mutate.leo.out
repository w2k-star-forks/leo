---
namespace: Compile
expectation: Pass
outputs:
  - circuit:
      num_public_variables: 0
      num_private_variables: 480
      num_constraints: 546
      at: 032cbfe2f1a70afb3596966cdef50987b03e5b19b25fec363c7a6acad753d15f
      bt: 9a34e1414e01b5651dc4cac26650ae8d54e87ff003850b5bd302f04dbdfd7d26
      ct: 2d5baef65a3506fc8cceed465aa19537a406c4fbf4b4755d1d78d8aafa32e2c2
    ir:
      - "decl f0: <0>"
      - "  store &v1, ((v0), (), (), ())"
      - "  store &v3, v2"
      - "  eq &v4, v2, 3"
      - "  eq &v5, v2, 5"
      - "  or &v6, v4, v5"
      - "  mask 6, v6"
      - "    add &v8, v3, 1"
      - "    store &v3, v8"
      - "    eq &v9, v2, 3"
      - "    mask 2, v9"
      - "      add &v11, v3, 2"
      - "      store &v3, v11"
      - "  gt &v12, v3, v2"
      - "  retn v12"
      - "decl f1: <13>"
      - "  retn [false, false, false, false, false, false, false, false, false, false, false, false, false, false, false, false, false, false, false, false, false, false, false, false, false, false, false, false, false, false, false, false, false, false, false, false, false, false, false, false, false, false, false, false, false, false, false, false, false, false, false, false, false, false, false, false, false, false, false, false, false, false, false, false, false, false, false, false, false, false, false, false, false, false, false, false, false, false, false, false, false, false, false, false, false, false, false, false, false, false, false, false, false, false, false, false, false, false, false, false, false, false, false, false, false, false, false, false, false, false, false, false, false, false, false, false, false, false, false, false, false, false, false, false, false, false, false, false, false, false, false, false, false, false, false, false, false, false, false, false, false, false, false, false, false, false, false, false, false, false, false, false, false, false, false, false, false, false, false, false, false, false, false, false, false, false, false, false, false, false, false, false, false, false, false, false, false, false, false, false, false, false, false, false, false, false, false, false, false, false, false, false, false, false, false, false, false, false, false, false, false, false, false, false, false, false, false, false, false, false, false, false, false, false, false, false, false, false, false, false, false, false, false, false, false, false, false, false, false, false, false, false, false, false, false, false, false, false, false, false, false, false, false, false, false, false, false, false, false, false, false, false, false, false, false, false]"
      - "decl f2: <14>"
      - "  retn aleo1qnr4dkkvkgfqph0vzc3y6z2eu975wnpz2925ntjccd5cfqxtyu8sta57j8"
      - "decl f3: <15>"
      - "  retn [0, 0, 0, 0, 0, 0, 0, 0, 0, 0, 0, 0, 0, 0, 0, 0, 0, 0, 0, 0, 0, 0, 0, 0, 0, 0, 0, 0, 0, 0, 0, 0]"
      - "decl f4: <16>"
      - "  retn aleo1qnr4dkkvkgfqph0vzc3y6z2eu975wnpz2925ntjccd5cfqxtyu8sta57j8"
      - "decl f5: <17>"
      - "  retn [false, false, false, false, false, false, false, false, false, false, false, false, false, false, false, false, false, false, false, false, false, false, false, false, false, false, false, false, false, false, false, false, false, false, false, false, false, false, false, false, false, false, false, false, false, false, false, false, false, false, false, false, false, false, false, false, false, false, false, false, false, false, false, false, false, false, false, false, false, false, false, false, false, false, false, false, false, false, false, false, false, false, false, false, false, false, false, false, false, false, false, false, false, false, false, false, false, false, false, false, false, false, false, false, false, false, false, false, false, false, false, false, false, false, false, false, false, false, false, false, false, false, false, false, false, false, false, false, false, false, false, false, false, false, false, false, false, false, false, false, false, false, false, false, false, false, false, false, false, false, false, false, false, false, false, false, false, false, false, false, false, false, false, false, false, false, false, false, false, false, false, false, false, false, false, false, false, false, false, false, false, false, false, false, false, false, false, false, false, false, false, false, false, false, false, false, false, false, false, false, false, false, false, false, false, false, false, false, false, false, false, false, false, false, false, false, false, false, false, false, false, false, false, false, false, false, false, false, false, false, false, false, false, false, false, false, false, false, false, false, false, false, false, false, false, false, false, false, false, false, false, false, false, false, false, false]"
      - "decl f6: <18>"
      - "  retn aleo1qnr4dkkvkgfqph0vzc3y6z2eu975wnpz2925ntjccd5cfqxtyu8sta57j8"
      - "decl f7: <19>"
      - "  retn [0, 0, 0, 0, 0, 0, 0, 0, 0, 0, 0, 0, 0, 0, 0, 0, 0, 0, 0, 0, 0, 0, 0, 0, 0, 0, 0, 0, 0, 0, 0, 0]"
      - "decl f8: <20>"
      - "  retn aleo1qnr4dkkvkgfqph0vzc3y6z2eu975wnpz2925ntjccd5cfqxtyu8sta57j8"
      - "decl f9: <21>"
      - "  retn 0"
      - "decl f10: <22>"
      - "  retn [false]"
      - "decl f11: <23>"
      - "  retn false"
      - "decl f12: <24>"
      - "  retn [0]"
      - "decl f13: <25>"
      - "  retn false"
      - "decl f14: <26>"
      - "  retn [false]"
      - "decl f15: <27>"
      - "  retn false"
      - "decl f16: <28>"
      - "  retn [0]"
      - "decl f17: <29>"
      - "  retn false"
      - "decl f18: <30>"
      - "  retn [false, false, false, false, false, false, false, false, false, false, false, false, false, false, false, false, false, false, false, false, false, false, false, false, false, false, false, false, false, false, false, false, false, false, false, false, false, false, false, false, false, false, false, false, false, false, false, false, false, false, false, false, false, false, false, false, false, false, false, false, false, false, false, false, false, false, false, false, false, false, false, false, false, false, false, false, false, false, false, false, false, false, false, false, false, false, false, false, false, false, false, false, false, false, false, false, false, false, false, false, false, false, false, false, false, false, false, false, false, false, false, false, false, false, false, false, false, false, false, false, false, false, false, false, false, false, false, false, false, false, false, false, false, false, false, false, false, false, false, false, false, false, false, false, false, false, false, false, false, false, false, false, false, false, false, false, false, false, false, false, false, false, false, false, false, false, false, false, false, false, false, false, false, false, false, false, false, false, false, false, false, false, false, false, false, false, false, false, false, false, false, false, false, false, false, false, false, false, false, false, false, false, false, false, false, false, false, false, false, false, false, false, false, false, false, false, false, false, false, false, false, false, false, false, false, false, false, false, false, false, false, false, false, false, false, false, false, false, false, false, false, false, false, false, false, false, false, false, false, false, false, false, false]"
      - "decl f19: <31>"
      - "  retn 'a'"
      - "decl f20: <32>"
      - "  retn [0, 0, 0, 0, 0, 0, 0, 0, 0, 0, 0, 0, 0, 0, 0, 0, 0, 0, 0, 0, 0, 0, 0, 0, 0, 0, 0, 0, 0, 0, 0, 0]"
      - "decl f21: <33>"
      - "  retn 'a'"
      - "decl f22: <34>"
      - "  retn [false, false, false, false, false, false, false, false, false, false, false, false, false, false, false, false, false, false, false, false, false, false, false, false, false, false, false, false, false, false, false, false, false, false, false, false, false, false, false, false, false, false, false, false, false, false, false, false, false, false, false, false, false, false, false, false, false, false, false, false, false, false, false, false, false, false, false, false, false, false, false, false, false, false, false, false, false, false, false, false, false, false, false, false, false, false, false, false, false, false, false, false, false, false, false, false, false, false, false, false, false, false, false, false, false, false, false, false, false, false, false, false, false, false, false, false, false, false, false, false, false, false, false, false, false, false, false, false, false, false, false, false, false, false, false, false, false, false, false, false, false, false, false, false, false, false, false, false, false, false, false, false, false, false, false, false, false, false, false, false, false, false, false, false, false, false, false, false, false, false, false, false, false, false, false, false, false, false, false, false, false, false, false, false, false, false, false, false, false, false, false, false, false, false, false, false, false, false, false, false, false, false, false, false, false, false, false, false, false, false, false, false, false, false, false, false, false, false, false, false, false, false, false, false, false, false, false, false, false, false, false, false, false, false, false, false, false, false, false, false, false, false, false, false, false, false, false, false, false, false, false, false, false]"
      - "decl f23: <35>"
      - "  retn 'a'"
      - "decl f24: <36>"
      - "  retn [0, 0, 0, 0, 0, 0, 0, 0, 0, 0, 0, 0, 0, 0, 0, 0, 0, 0, 0, 0, 0, 0, 0, 0, 0, 0, 0, 0, 0, 0, 0, 0]"
      - "decl f25: <37>"
      - "  retn 'a'"
      - "decl f26: <38>"
      - "  retn [false, false, false, false, false, false, false, false, false, false, false, false, false, false, false, false, false, false, false, false, false, false, false, false, false, false, false, false, false, false, false, false, false, false, false, false, false, false, false, false, false, false, false, false, false, false, false, false, false, false, false, false, false, false, false, false, false, false, false, false, false, false, false, false, false, false, false, false, false, false, false, false, false, false, false, false, false, false, false, false, false, false, false, false, false, false, false, false, false, false, false, false, false, false, false, false, false, false, false, false, false, false, false, false, false, false, false, false, false, false, false, false, false, false, false, false, false, false, false, false, false, false, false, false, false, false, false, false, false, false, false, false, false, false, false, false, false, false, false, false, false, false, false, false, false, false, false, false, false, false, false, false, false, false, false, false, false, false, false, false, false, false, false, false, false, false, false, false, false, false, false, false, false, false, false, false, false, false, false, false, false, false, false, false, false, false, false, false, false, false, false, false, false, false, false, false, false, false, false, false, false, false, false, false, false, false, false, false, false, false, false, false, false, false, false, false, false, false, false, false, false, false, false, false, false, false, false, false, false, false, false, false, false, false, false, false, false, false, false, false, false, false, false, false, false, false, false, false, false, false, false, false, false]"
      - "decl f27: <39>"
      - "  retn []"
      - "decl f28: <40>"
      - "  retn [0, 0, 0, 0, 0, 0, 0, 0, 0, 0, 0, 0, 0, 0, 0, 0, 0, 0, 0, 0, 0, 0, 0, 0, 0, 0, 0, 0, 0, 0, 0, 0]"
      - "decl f29: <41>"
      - "  retn []"
      - "decl f30: <42>"
      - "  retn [false, false, false, false, false, false, false, false, false, false, false, false, false, false, false, false, false, false, false, false, false, false, false, false, false, false, false, false, false, false, false, false, false, false, false, false, false, false, false, false, false, false, false, false, false, false, false, false, false, false, false, false, false, false, false, false, false, false, false, false, false, false, false, false, false, false, false, false, false, false, false, false, false, false, false, false, false, false, false, false, false, false, false, false, false, false, false, false, false, false, false, false, false, false, false, false, false, false, false, false, false, false, false, false, false, false, false, false, false, false, false, false, false, false, false, false, false, false, false, false, false, false, false, false, false, false, false, false, false, false, false, false, false, false, false, false, false, false, false, false, false, false, false, false, false, false, false, false, false, false, false, false, false, false, false, false, false, false, false, false, false, false, false, false, false, false, false, false, false, false, false, false, false, false, false, false, false, false, false, false, false, false, false, false, false, false, false, false, false, false, false, false, false, false, false, false, false, false, false, false, false, false, false, false, false, false, false, false, false, false, false, false, false, false, false, false, false, false, false, false, false, false, false, false, false, false, false, false, false, false, false, false, false, false, false, false, false, false, false, false, false, false, false, false, false, false, false, false, false, false, false, false, false]"
      - "decl f31: <43>"
      - "  retn []"
      - "decl f32: <44>"
      - "  retn [0, 0, 0, 0, 0, 0, 0, 0, 0, 0, 0, 0, 0, 0, 0, 0, 0, 0, 0, 0, 0, 0, 0, 0, 0, 0, 0, 0, 0, 0, 0, 0]"
      - "decl f33: <45>"
      - "  retn []"
      - "decl f34: <46>"
      - "  retn [false, false, false, false, false, false, false, false, false, false, false, false, false, false, false, false, false, false, false, false, false, false, false, false, false, false, false, false, false, false, false, false, false, false, false, false, false, false, false, false, false, false, false, false, false, false, false, false, false, false, false, false, false, false, false, false, false, false, false, false, false, false, false, false, false, false, false, false, false, false, false, false, false, false, false, false, false, false, false, false, false, false, false, false, false, false, false, false, false, false, false, false, false, false, false, false, false, false, false, false, false, false, false, false, false, false, false, false, false, false, false, false, false, false, false, false, false, false, false, false, false, false, false, false, false, false, false, false, false, false, false, false, false, false, false, false, false, false, false, false, false, false, false, false, false, false, false, false, false, false, false, false, false, false, false, false, false, false, false, false, false, false, false, false, false, false, false, false, false, false, false, false, false, false, false, false, false, false, false, false, false, false, false, false, false, false, false, false, false, false, false, false, false, false, false, false, false, false, false, false, false, false, false, false, false, false, false, false, false, false, false, false, false, false, false, false, false, false, false, false, false, false, false, false, false, false, false, false, false, false, false, false, false, false, false, false, false, false, false, false, false, false, false, false, false, false, false, false, false, false, false, false, false, false, false, false, false, false, false, false, false, false, false, false, false, false, false, false, false, false, false, false, false, false, false, false, false, false, false, false, false, false, false, false, false, false, false, false, false, false, false, false, false, false, false, false, false, false, false, false, false, false, false, false, false, false, false, false, false, false, false, false, false, false, false, false, false, false, false, false, false, false, false, false, false, false, false, false, false, false, false, false, false, false, false, false, false, false, false, false, false, false, false, false, false, false, false, false, false, false, false, false, false, false, false, false, false, false, false, false, false, false, false, false, false, false, false, false, false, false, false, false, false, false, false, false, false, false, false, false, false, false, false, false, false, false, false, false, false, false, false, false, false, false, false, false, false, false, false, false, false, false, false, false, false, false, false, false, false, false, false, false, false, false, false, false, false, false, false, false, false, false, false, false, false, false, false, false, false, false, false, false, false, false, false, false, false, false, false, false, false, false, false, false, false, false, false, false, false, false, false, false, false, false, false, false, false, false, false, false, false, false, false, false, false, false, false, false, false, false, false, false, false, false, false, false, false, false, false, false, false, false, false, false, false, false, false, false, false, false, false, false, false, false, false, false, false, false, false, false, false, false, false, false, false, false]"
      - "decl f35: <47>"
      - "  retn []group"
      - "decl f36: <48>"
      - "  retn [0, 0, 0, 0, 0, 0, 0, 0, 0, 0, 0, 0, 0, 0, 0, 0, 0, 0, 0, 0, 0, 0, 0, 0, 0, 0, 0, 0, 0, 0, 0, 0, 0, 0, 0, 0, 0, 0, 0, 0, 0, 0, 0, 0, 0, 0, 0, 0, 0, 0, 0, 0, 0, 0, 0, 0, 0, 0, 0, 0, 0, 0, 0, 0]"
      - "decl f37: <49>"
      - "  retn []group"
      - "decl f38: <50>"
      - "  retn [false, false, false, false, false, false, false, false, false, false, false, false, false, false, false, false, false, false, false, false, false, false, false, false, false, false, false, false, false, false, false, false, false, false, false, false, false, false, false, false, false, false, false, false, false, false, false, false, false, false, false, false, false, false, false, false, false, false, false, false, false, false, false, false, false, false, false, false, false, false, false, false, false, false, false, false, false, false, false, false, false, false, false, false, false, false, false, false, false, false, false, false, false, false, false, false, false, false, false, false, false, false, false, false, false, false, false, false, false, false, false, false, false, false, false, false, false, false, false, false, false, false, false, false, false, false, false, false, false, false, false, false, false, false, false, false, false, false, false, false, false, false, false, false, false, false, false, false, false, false, false, false, false, false, false, false, false, false, false, false, false, false, false, false, false, false, false, false, false, false, false, false, false, false, false, false, false, false, false, false, false, false, false, false, false, false, false, false, false, false, false, false, false, false, false, false, false, false, false, false, false, false, false, false, false, false, false, false, false, false, false, false, false, false, false, false, false, false, false, false, false, false, false, false, false, false, false, false, false, false, false, false, false, false, false, false, false, false, false, false, false, false, false, false, false, false, false, false, false, false, false, false, false, false, false, false, false, false, false, false, false, false, false, false, false, false, false, false, false, false, false, false, false, false, false, false, false, false, false, false, false, false, false, false, false, false, false, false, false, false, false, false, false, false, false, false, false, false, false, false, false, false, false, false, false, false, false, false, false, false, false, false, false, false, false, false, false, false, false, false, false, false, false, false, false, false, false, false, false, false, false, false, false, false, false, false, false, false, false, false, false, false, false, false, false, false, false, false, false, false, false, false, false, false, false, false, false, false, false, false, false, false, false, false, false, false, false, false, false, false, false, false, false, false, false, false, false, false, false, false, false, false, false, false, false, false, false, false, false, false, false, false, false, false, false, false, false, false, false, false, false, false, false, false, false, false, false, false, false, false, false, false, false, false, false, false, false, false, false, false, false, false, false, false, false, false, false, false, false, false, false, false, false, false, false, false, false, false, false, false, false, false, false, false, false, false, false, false, false, false, false, false, false, false, false, false, false, false, false, false, false, false, false, false, false, false, false, false, false, false, false, false, false, false, false, false, false, false, false, false, false, false, false, false, false, false, false, false, false, false, false, false, false, false, false, false, false, false, false, false, false, false, false, false, false, false]"
      - "decl f39: <51>"
      - "  retn []group"
      - "decl f40: <52>"
      - "  retn [0, 0, 0, 0, 0, 0, 0, 0, 0, 0, 0, 0, 0, 0, 0, 0, 0, 0, 0, 0, 0, 0, 0, 0, 0, 0, 0, 0, 0, 0, 0, 0, 0, 0, 0, 0, 0, 0, 0, 0, 0, 0, 0, 0, 0, 0, 0, 0, 0, 0, 0, 0, 0, 0, 0, 0, 0, 0, 0, 0, 0, 0, 0, 0]"
      - "decl f41: <53>"
      - "  retn []group"
      - "decl f42: <54>"
      - "  retn [false, false, false, false, false, false, false, false]"
      - "decl f43: <55>"
      - "  retn 0"
      - "decl f44: <56>"
      - "  retn [0]"
      - "decl f45: <57>"
      - "  retn 0"
      - "decl f46: <58>"
      - "  retn [false, false, false, false, false, false, false, false]"
      - "decl f47: <59>"
      - "  retn 0"
      - "decl f48: <60>"
      - "  retn [0]"
      - "decl f49: <61>"
      - "  retn 0"
      - "decl f50: <62>"
      - "  retn [false, false, false, false, false, false, false, false, false, false, false, false, false, false, false, false]"
      - "decl f51: <63>"
      - "  retn 0"
      - "decl f52: <64>"
      - "  retn [0, 0]"
      - "decl f53: <65>"
      - "  retn 0"
      - "decl f54: <66>"
      - "  retn [false, false, false, false, false, false, false, false, false, false, false, false, false, false, false, false]"
      - "decl f55: <67>"
      - "  retn 0"
      - "decl f56: <68>"
      - "  retn [0, 0]"
      - "decl f57: <69>"
      - "  retn 0"
      - "decl f58: <70>"
      - "  retn [false, false, false, false, false, false, false, false, false, false, false, false, false, false, false, false, false, false, false, false, false, false, false, false, false, false, false, false, false, false, false, false]"
      - "decl f59: <71>"
      - "  retn 0"
      - "decl f60: <72>"
      - "  retn [0, 0, 0, 0]"
      - "decl f61: <73>"
      - "  retn 0"
      - "decl f62: <74>"
      - "  retn [false, false, false, false, false, false, false, false, false, false, false, false, false, false, false, false, false, false, false, false, false, false, false, false, false, false, false, false, false, false, false, false]"
      - "decl f63: <75>"
      - "  retn 0"
      - "decl f64: <76>"
      - "  retn [0, 0, 0, 0]"
      - "decl f65: <77>"
      - "  retn 0"
      - "decl f66: <78>"
      - "  retn [false, false, false, false, false, false, false, false, false, false, false, false, false, false, false, false, false, false, false, false, false, false, false, false, false, false, false, false, false, false, false, false, false, false, false, false, false, false, false, false, false, false, false, false, false, false, false, false, false, false, false, false, false, false, false, false, false, false, false, false, false, false, false, false]"
      - "decl f67: <79>"
      - "  retn 0"
      - "decl f68: <80>"
      - "  retn [0, 0, 0, 0, 0, 0, 0, 0]"
      - "decl f69: <81>"
      - "  retn 0"
      - "decl f70: <82>"
      - "  retn [false, false, false, false, false, false, false, false, false, false, false, false, false, false, false, false, false, false, false, false, false, false, false, false, false, false, false, false, false, false, false, false, false, false, false, false, false, false, false, false, false, false, false, false, false, false, false, false, false, false, false, false, false, false, false, false, false, false, false, false, false, false, false, false]"
      - "decl f71: <83>"
      - "  retn 0"
      - "decl f72: <84>"
      - "  retn [0, 0, 0, 0, 0, 0, 0, 0]"
      - "decl f73: <85>"
      - "  retn 0"
      - "decl f74: <86>"
      - "  retn [false, false, false, false, false, false, false, false, false, false, false, false, false, false, false, false, false, false, false, false, false, false, false, false, false, false, false, false, false, false, false, false, false, false, false, false, false, false, false, false, false, false, false, false, false, false, false, false, false, false, false, false, false, false, false, false, false, false, false, false, false, false, false, false, false, false, false, false, false, false, false, false, false, false, false, false, false, false, false, false, false, false, false, false, false, false, false, false, false, false, false, false, false, false, false, false, false, false, false, false, false, false, false, false, false, false, false, false, false, false, false, false, false, false, false, false, false, false, false, false, false, false, false, false, false, false, false, false]"
      - "decl f75: <87>"
      - "  retn 0"
      - "decl f76: <88>"
      - "  retn [0, 0, 0, 0, 0, 0, 0, 0, 0, 0, 0, 0, 0, 0, 0, 0]"
      - "decl f77: <89>"
      - "  retn 0"
      - "decl f78: <90>"
      - "  retn [false, false, false, false, false, false, false, false, false, false, false, false, false, false, false, false, false, false, false, false, false, false, false, false, false, false, false, false, false, false, false, false, false, false, false, false, false, false, false, false, false, false, false, false, false, false, false, false, false, false, false, false, false, false, false, false, false, false, false, false, false, false, false, false, false, false, false, false, false, false, false, false, false, false, false, false, false, false, false, false, false, false, false, false, false, false, false, false, false, false, false, false, false, false, false, false, false, false, false, false, false, false, false, false, false, false, false, false, false, false, false, false, false, false, false, false, false, false, false, false, false, false, false, false, false, false, false, false]"
      - "decl f79: <91>"
      - "  retn 0"
      - "decl f80: <92>"
      - "  retn [0, 0, 0, 0, 0, 0, 0, 0, 0, 0, 0, 0, 0, 0, 0, 0]"
      - "decl f81: <93>"
      - "  retn 0"
      - "decl f82: <94>"
      - "  retn [false, false, false, false, false, false, false, false]"
      - "decl f83: <95>"
      - "  retn 0"
      - "decl f84: <96>"
      - "  retn [0]"
      - "decl f85: <97>"
      - "  retn 0"
      - "decl f86: <98>"
      - "  retn [false, false, false, false, false, false, false, false]"
      - "decl f87: <99>"
      - "  retn 0"
      - "decl f88: <100>"
      - "  retn [0]"
      - "decl f89: <101>"
      - "  retn 0"
      - "decl f90: <102>"
      - "  retn [false, false, false, false, false, false, false, false, false, false, false, false, false, false, false, false]"
      - "decl f91: <103>"
      - "  retn 0"
      - "decl f92: <104>"
      - "  retn [0, 0]"
      - "decl f93: <105>"
      - "  retn 0"
      - "decl f94: <106>"
      - "  retn [false, false, false, false, false, false, false, false, false, false, false, false, false, false, false, false]"
      - "decl f95: <107>"
      - "  retn 0"
      - "decl f96: <108>"
      - "  retn [0, 0]"
      - "decl f97: <109>"
      - "  retn 0"
      - "decl f98: <110>"
      - "  retn [false, false, false, false, false, false, false, false, false, false, false, false, false, false, false, false, false, false, false, false, false, false, false, false, false, false, false, false, false, false, false, false]"
      - "decl f99: <111>"
      - "  retn 0"
      - "decl f100: <112>"
      - "  retn [0, 0, 0, 0]"
      - "decl f101: <113>"
      - "  retn 0"
      - "decl f102: <114>"
      - "  retn [false, false, false, false, false, false, false, false, false, false, false, false, false, false, false, false, false, false, false, false, false, false, false, false, false, false, false, false, false, false, false, false]"
      - "decl f103: <115>"
      - "  retn 0"
      - "decl f104: <116>"
      - "  retn [0, 0, 0, 0]"
      - "decl f105: <117>"
      - "  retn 0"
      - "decl f106: <118>"
      - "  retn [false, false, false, false, false, false, false, false, false, false, false, false, false, false, false, false, false, false, false, false, false, false, false, false, false, false, false, false, false, false, false, false, false, false, false, false, false, false, false, false, false, false, false, false, false, false, false, false, false, false, false, false, false, false, false, false, false, false, false, false, false, false, false, false]"
      - "decl f107: <119>"
      - "  retn 0"
      - "decl f108: <120>"
      - "  retn [0, 0, 0, 0, 0, 0, 0, 0]"
      - "decl f109: <121>"
      - "  retn 0"
      - "decl f110: <122>"
      - "  retn [false, false, false, false, false, false, false, false, false, false, false, false, false, false, false, false, false, false, false, false, false, false, false, false, false, false, false, false, false, false, false, false, false, false, false, false, false, false, false, false, false, false, false, false, false, false, false, false, false, false, false, false, false, false, false, false, false, false, false, false, false, false, false, false]"
      - "decl f111: <123>"
      - "  retn 0"
      - "decl f112: <124>"
      - "  retn [0, 0, 0, 0, 0, 0, 0, 0]"
      - "decl f113: <125>"
      - "  retn 0"
      - "decl f114: <126>"
      - "  retn [false, false, false, false, false, false, false, false, false, false, false, false, false, false, false, false, false, false, false, false, false, false, false, false, false, false, false, false, false, false, false, false, false, false, false, false, false, false, false, false, false, false, false, false, false, false, false, false, false, false, false, false, false, false, false, false, false, false, false, false, false, false, false, false, false, false, false, false, false, false, false, false, false, false, false, false, false, false, false, false, false, false, false, false, false, false, false, false, false, false, false, false, false, false, false, false, false, false, false, false, false, false, false, false, false, false, false, false, false, false, false, false, false, false, false, false, false, false, false, false, false, false, false, false, false, false, false, false]"
      - "decl f115: <127>"
      - "  retn 0"
      - "decl f116: <128>"
      - "  retn [0, 0, 0, 0, 0, 0, 0, 0, 0, 0, 0, 0, 0, 0, 0, 0]"
      - "decl f117: <129>"
      - "  retn 0"
      - "decl f118: <130>"
      - "  retn [false, false, false, false, false, false, false, false, false, false, false, false, false, false, false, false, false, false, false, false, false, false, false, false, false, false, false, false, false, false, false, false, false, false, false, false, false, false, false, false, false, false, false, false, false, false, false, false, false, false, false, false, false, false, false, false, false, false, false, false, false, false, false, false, false, false, false, false, false, false, false, false, false, false, false, false, false, false, false, false, false, false, false, false, false, false, false, false, false, false, false, false, false, false, false, false, false, false, false, false, false, false, false, false, false, false, false, false, false, false, false, false, false, false, false, false, false, false, false, false, false, false, false, false, false, false, false, false]"
      - "decl f119: <131>"
      - "  retn 0"
      - "decl f120: <132>"
      - "  retn [0, 0, 0, 0, 0, 0, 0, 0, 0, 0, 0, 0, 0, 0, 0, 0]"
      - "decl f121: <133>"
      - "  retn 0"
      - ""
    output:
      - input_file: inputs/u32_3.in
        output:
          registers:
            a:
              type: bool
              value: "true"
      - input_file: inputs/u32_5.in
        output:
          registers:
            a:
              type: bool
              value: "true"
      - input_file: inputs/u32_6.in
        output:
          registers:
            a:
              type: bool
              value: "false"
<<<<<<< HEAD
    initial_ast: 1db531e7a2a59e5bbbfcbf194b7fcea0edc7e5c1aaa211ddc3ee4058f86cdf0a
    imports_resolved_ast: 93bd369ca9569b025a9e7877467e4532625cb52279a7c42e794ef2ba67d9aa42
    canonicalized_ast: a555e6f9601ecd3e351e6d750941b1e72079ac7d42be7fe240b5a887bb1379e8
    type_inferenced_ast: bac4e49e18b398c1219cb2ff15fb9d7b36a2c05ac4b9402675d8da3487a9bcee
=======
    initial_ast: cb4174c3790ef081ce1d09e7c37b442be263319b0139f4b81dbac598f72a1247
    imports_resolved_ast: 064347e602873f5af862cf4cf1e6162b371c641d2898852aebbcdd58769d7eda
    canonicalized_ast: eb7dcf8c2c217ea97d3eaef26594b3f9f7ecfba572492d54c850d68158123529
    type_inferenced_ast: 4da540d170d5c14150140b787312ba83f98ae26eede41ec53f951d0c1f3090f8
>>>>>>> 03f78d56
<|MERGE_RESOLUTION|>--- conflicted
+++ resolved
@@ -287,14 +287,7 @@
             a:
               type: bool
               value: "false"
-<<<<<<< HEAD
-    initial_ast: 1db531e7a2a59e5bbbfcbf194b7fcea0edc7e5c1aaa211ddc3ee4058f86cdf0a
-    imports_resolved_ast: 93bd369ca9569b025a9e7877467e4532625cb52279a7c42e794ef2ba67d9aa42
-    canonicalized_ast: a555e6f9601ecd3e351e6d750941b1e72079ac7d42be7fe240b5a887bb1379e8
-    type_inferenced_ast: bac4e49e18b398c1219cb2ff15fb9d7b36a2c05ac4b9402675d8da3487a9bcee
-=======
-    initial_ast: cb4174c3790ef081ce1d09e7c37b442be263319b0139f4b81dbac598f72a1247
-    imports_resolved_ast: 064347e602873f5af862cf4cf1e6162b371c641d2898852aebbcdd58769d7eda
-    canonicalized_ast: eb7dcf8c2c217ea97d3eaef26594b3f9f7ecfba572492d54c850d68158123529
-    type_inferenced_ast: 4da540d170d5c14150140b787312ba83f98ae26eede41ec53f951d0c1f3090f8
->>>>>>> 03f78d56
+    initial_ast: 1a53b9cb62fc404b715db2f8865d056cd2996c4a20961c56a3b749da4c10e97e
+    imports_resolved_ast: 1b5d3b61ced8d9de29ac2082abf1f52d86f45b84d3196a1fb616c27e2f90fe49
+    canonicalized_ast: 0ff4207d182cfa82ee82661bfaeb1c4600361f08b312236e56e08cb2b4b8d230
+    type_inferenced_ast: b9f63340846fb36c471a0b3e573e49ea345563abe054f75d61a1ff9f557eb711