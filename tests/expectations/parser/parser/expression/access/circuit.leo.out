---
namespace: ParseExpression
expectation: Pass
outputs:
  - CircuitMemberAccess:
      circuit:
        Identifier: "{\"name\":\"x\",\"span\":\"{\\\"line_start\\\":1,\\\"line_stop\\\":1,\\\"col_start\\\":1,\\\"col_stop\\\":2,\\\"path\\\":\\\"\\\",\\\"content\\\":\\\"x.y\\\"}\"}"
      name: "{\"name\":\"y\",\"span\":\"{\\\"line_start\\\":1,\\\"line_stop\\\":1,\\\"col_start\\\":3,\\\"col_stop\\\":4,\\\"path\\\":\\\"\\\",\\\"content\\\":\\\"x.y\\\"}\"}"
      span:
        line_start: 1
        line_stop: 1
        col_start: 1
        col_stop: 4
        path: ""
        content: x.y
      type_: ~
  - CircuitMemberAccess:
      circuit:
        Identifier: "{\"name\":\"X\",\"span\":\"{\\\"line_start\\\":1,\\\"line_stop\\\":1,\\\"col_start\\\":1,\\\"col_stop\\\":2,\\\"path\\\":\\\"\\\",\\\"content\\\":\\\"X.Y\\\"}\"}"
      name: "{\"name\":\"Y\",\"span\":\"{\\\"line_start\\\":1,\\\"line_stop\\\":1,\\\"col_start\\\":3,\\\"col_stop\\\":4,\\\"path\\\":\\\"\\\",\\\"content\\\":\\\"X.Y\\\"}\"}"
      span:
        line_start: 1
        line_stop: 1
        col_start: 1
        col_stop: 4
        path: ""
        content: X.Y
      type_: ~
  - CircuitMemberAccess:
      circuit:
        CircuitMemberAccess:
          circuit:
            Identifier: "{\"name\":\"x\",\"span\":\"{\\\"line_start\\\":1,\\\"line_stop\\\":1,\\\"col_start\\\":1,\\\"col_stop\\\":2,\\\"path\\\":\\\"\\\",\\\"content\\\":\\\"x.y.z\\\"}\"}"
          name: "{\"name\":\"y\",\"span\":\"{\\\"line_start\\\":1,\\\"line_stop\\\":1,\\\"col_start\\\":3,\\\"col_stop\\\":4,\\\"path\\\":\\\"\\\",\\\"content\\\":\\\"x.y.z\\\"}\"}"
          span:
            line_start: 1
            line_stop: 1
            col_start: 1
            col_stop: 4
            path: ""
            content: x.y.z
<<<<<<< HEAD
          type_: ~
      name: "{\"name\":\"z\",\"span\":\"{\\\"line_start\\\":1,\\\"line_stop\\\":1,\\\"col_start\\\":5,\\\"col_stop\\\":6,\\\"path\\\":\\\"test\\\",\\\"content\\\":\\\"x.y.z\\\"}\"}"
=======
      name: "{\"name\":\"z\",\"span\":\"{\\\"line_start\\\":1,\\\"line_stop\\\":1,\\\"col_start\\\":5,\\\"col_stop\\\":6,\\\"path\\\":\\\"\\\",\\\"content\\\":\\\"x.y.z\\\"}\"}"
>>>>>>> 235daa9e
      span:
        line_start: 1
        line_stop: 1
        col_start: 1
        col_stop: 6
        path: ""
        content: x.y.z
      type_: ~
  - Call:
      function:
        CircuitMemberAccess:
          circuit:
            Identifier: "{\"name\":\"x\",\"span\":\"{\\\"line_start\\\":1,\\\"line_stop\\\":1,\\\"col_start\\\":1,\\\"col_stop\\\":2,\\\"path\\\":\\\"\\\",\\\"content\\\":\\\"x.y()\\\"}\"}"
          name: "{\"name\":\"y\",\"span\":\"{\\\"line_start\\\":1,\\\"line_stop\\\":1,\\\"col_start\\\":3,\\\"col_stop\\\":4,\\\"path\\\":\\\"\\\",\\\"content\\\":\\\"x.y()\\\"}\"}"
          span:
            line_start: 1
            line_stop: 1
            col_start: 1
            col_stop: 4
            path: ""
            content: x.y()
          type_: ~
      arguments: []
      span:
        line_start: 1
        line_stop: 1
        col_start: 1
        col_stop: 6
        path: ""
        content: x.y()
  - TupleAccess:
      tuple:
        CircuitMemberAccess:
          circuit:
            Identifier: "{\"name\":\"x\",\"span\":\"{\\\"line_start\\\":1,\\\"line_stop\\\":1,\\\"col_start\\\":1,\\\"col_stop\\\":2,\\\"path\\\":\\\"\\\",\\\"content\\\":\\\"x.y.0\\\"}\"}"
          name: "{\"name\":\"y\",\"span\":\"{\\\"line_start\\\":1,\\\"line_stop\\\":1,\\\"col_start\\\":3,\\\"col_stop\\\":4,\\\"path\\\":\\\"\\\",\\\"content\\\":\\\"x.y.0\\\"}\"}"
          span:
            line_start: 1
            line_stop: 1
            col_start: 1
            col_stop: 4
            path: ""
            content: x.y.0
          type_: ~
      index:
        value: "0"
      span:
        line_start: 1
        line_stop: 1
        col_start: 1
        col_stop: 6
        path: ""
        content: x.y.0
  - ArrayAccess:
      array:
        CircuitMemberAccess:
          circuit:
            Identifier: "{\"name\":\"x\",\"span\":\"{\\\"line_start\\\":1,\\\"line_stop\\\":1,\\\"col_start\\\":1,\\\"col_stop\\\":2,\\\"path\\\":\\\"\\\",\\\"content\\\":\\\"x.y[1]\\\"}\"}"
          name: "{\"name\":\"y\",\"span\":\"{\\\"line_start\\\":1,\\\"line_stop\\\":1,\\\"col_start\\\":3,\\\"col_stop\\\":4,\\\"path\\\":\\\"\\\",\\\"content\\\":\\\"x.y[1]\\\"}\"}"
          span:
            line_start: 1
            line_stop: 1
            col_start: 1
            col_stop: 4
            path: ""
            content: "x.y[1]"
          type_: ~
      index:
        Value:
          Implicit:
            - "1"
            - line_start: 1
              line_stop: 1
              col_start: 5
              col_stop: 6
              path: ""
              content: "x.y[1]"
      span:
        line_start: 1
        line_stop: 1
        col_start: 1
        col_stop: 7
        path: ""
        content: "x.y[1]"<|MERGE_RESOLUTION|>--- conflicted
+++ resolved
@@ -39,12 +39,8 @@
             col_stop: 4
             path: ""
             content: x.y.z
-<<<<<<< HEAD
           type_: ~
-      name: "{\"name\":\"z\",\"span\":\"{\\\"line_start\\\":1,\\\"line_stop\\\":1,\\\"col_start\\\":5,\\\"col_stop\\\":6,\\\"path\\\":\\\"test\\\",\\\"content\\\":\\\"x.y.z\\\"}\"}"
-=======
       name: "{\"name\":\"z\",\"span\":\"{\\\"line_start\\\":1,\\\"line_stop\\\":1,\\\"col_start\\\":5,\\\"col_stop\\\":6,\\\"path\\\":\\\"\\\",\\\"content\\\":\\\"x.y.z\\\"}\"}"
->>>>>>> 235daa9e
       span:
         line_start: 1
         line_stop: 1
