--- conflicted
+++ resolved
@@ -71,7 +71,6 @@
         col_stop: 7
         path: ""
         content: "x::y()"
-<<<<<<< HEAD
   - Access:
       Tuple:
         tuple:
@@ -115,70 +114,17 @@
           Value:
             Implicit:
               - "1"
-              - line_start: 1
-                line_stop: 1
-=======
-  - TupleAccess:
-      tuple:
-        CircuitStaticFunctionAccess:
-          circuit:
-            Identifier: "{\"name\":\"x\",\"span\":\"{\\\"line_start\\\":1,\\\"line_stop\\\":1,\\\"col_start\\\":1,\\\"col_stop\\\":2,\\\"path\\\":\\\"\\\",\\\"content\\\":\\\"x::y.0\\\"}\"}"
-          name: "{\"name\":\"y\",\"span\":\"{\\\"line_start\\\":1,\\\"line_stop\\\":1,\\\"col_start\\\":4,\\\"col_stop\\\":5,\\\"path\\\":\\\"\\\",\\\"content\\\":\\\"x::y.0\\\"}\"}"
-          span:
-            line_start: 1
-            line_stop: 1
-            col_start: 1
-            col_stop: 5
-            path: ""
-            content: "x::y.0"
-      index:
-        value: "0"
-      span:
-        line_start: 1
-        line_stop: 1
-        col_start: 1
-        col_stop: 7
-        path: ""
-        content: "x::y.0"
-  - ArrayAccess:
-      array:
-        CircuitStaticFunctionAccess:
-          circuit:
-            Identifier: "{\"name\":\"x\",\"span\":\"{\\\"line_start\\\":1,\\\"line_stop\\\":1,\\\"col_start\\\":1,\\\"col_stop\\\":2,\\\"path\\\":\\\"\\\",\\\"content\\\":\\\"x::y[1]\\\"}\"}"
-          name: "{\"name\":\"y\",\"span\":\"{\\\"line_start\\\":1,\\\"line_stop\\\":1,\\\"col_start\\\":4,\\\"col_stop\\\":5,\\\"path\\\":\\\"\\\",\\\"content\\\":\\\"x::y[1]\\\"}\"}"
-          span:
-            line_start: 1
-            line_stop: 1
-            col_start: 1
-            col_stop: 5
-            path: ""
-            content: "x::y[1]"
-      index:
-        Value:
-          Implicit:
-            - "1"
-            - span:
-                line_start: 1
-                line_stop: 1
->>>>>>> d621ee72
-                col_start: 6
-                col_stop: 7
-                path: ""
-                content: "x::y[1]"
-<<<<<<< HEAD
+              - span:
+                  line_start: 1
+                  line_stop: 1
+                  col_start: 6
+                  col_stop: 7
+                  path: ""
+                  content: "x::y[1]"
         span:
           line_start: 1
           line_stop: 1
           col_start: 1
           col_stop: 8
           path: ""
-          content: "x::y[1]"
-=======
-      span:
-        line_start: 1
-        line_stop: 1
-        col_start: 1
-        col_stop: 8
-        path: ""
-        content: "x::y[1]"
->>>>>>> d621ee72
+          content: "x::y[1]"